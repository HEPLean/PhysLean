--- conflicted
+++ resolved
@@ -145,22 +145,6 @@
     {f : E → F×G} {x : E} (hf : DifferentiableAt 𝕜 f x) :
     adjFDeriv 𝕜 (fun x => (f x).snd) x = fun dy => adjFDeriv 𝕜 f x (0, dy) := by
   apply HasAdjFDerivAt.adjFDeriv
-<<<<<<< HEAD
-  apply HasAjdFDerivAt.snd hf.HasAdjFDerivAt
-
-theorem hasAdjFDerivAt_uncurry {f : E → F → G} {x y} {fx' fy'}
-    (hfx : HasAdjFDerivAt 𝕜 (f · y) fx' x) (hfy : HasAdjFDerivAt 𝕜 (f x ·) fy' y) :
-    HasAdjFDerivAt 𝕜 (↿₂f) (fun dz => (fx' dz, fy' dz)₂) (x,y)₂ where
-  differentiableAt := by
-    sorry
-  eq_adjoint_fderiv := by
-    sorry
-
-theorem adjFDeriv_uncurry {f : E → F → G} {xy : E×₂F}
-    (hfx : DifferentiableAt 𝕜 (↿f) xy) :
-    adjFDeriv 𝕜 (↿₂f) xy = fun dz => (adjFDeriv 𝕜 (f · xy.snd) xy.fst dz,
-                                         adjFDeriv 𝕜 (f xy.fst ·) xy.snd dz)₂ := by
-=======
   apply HasAjdFDerivAt.snd hf.hasAdjFDerivAt
 
 theorem hasAdjFDerivAt_uncurry {f : E → F → G} {xy} {fx' fy'}
@@ -183,7 +167,6 @@
     {f : E → F → G} {xy} (hfx : DifferentiableAt 𝕜 (↿f) xy) :
     adjFDeriv 𝕜 (↿f) xy = fun dz => (adjFDeriv 𝕜 (f · xy.snd) xy.fst dz,
                                      adjFDeriv 𝕜 (f xy.fst ·) xy.snd dz) := by
->>>>>>> c9a8c8c4
   apply HasAdjFDerivAt.adjFDeriv
   apply hasAdjFDerivAt_uncurry
   fun_prop
