--- conflicted
+++ resolved
@@ -4,15 +4,13 @@
 Authors: Tomas Skrivan, Joseph Tooby-Smith
 -/
 import Mathlib.Analysis.Calculus.Deriv.Support
+import Mathlib.Analysis.Calculus.Gradient.Basic
 import Mathlib.Geometry.Manifold.IsManifold.Basic
 import Mathlib.MeasureTheory.Function.LocallyIntegrable
-<<<<<<< HEAD
-import PhysLean.ClassicalMechanics.Space.Basic
-import Mathlib.Analysis.Calculus.Gradient.Basic
 import Mathlib.Topology.ContinuousMap.CompactlySupported
-=======
-import PhysLean.Mathematics.InnerProductSpace.Adjoint
->>>>>>> 2f79a1d1
+
+import PhysLean.Mathematics.InnerProductSpace.Basic
+import PhysLean.SpaceAndTime.Space.Basic
 /-!
 
 # Test functions
@@ -24,7 +22,7 @@
 variable
   {X} [NormedAddCommGroup X] [NormedSpace ℝ X]
   {U} [NormedAddCommGroup U] [NormedSpace ℝ U]
-  {V} [NormedAddCommGroup V] [NormedSpace ℝ V] [InnerProductSpace' ℝ V]
+  {V} [NormedAddCommGroup V] [NormedSpace ℝ V] -- [InnerProductSpace' ℝ V]
 
 open ContDiff InnerProductSpace MeasureTheory
 /-- A test function is a smooth function with compact support. -/
@@ -131,7 +129,8 @@
   supp := HasCompactSupport.mul_left hg.supp
 
 @[fun_prop]
-lemma IsTestFunction.inner {f g : X → V} (hf : IsTestFunction f) (hg : IsTestFunction g) :
+lemma IsTestFunction.inner [InnerProductSpace' ℝ V]
+    {f g : X → V} (hf : IsTestFunction f) (hg : IsTestFunction g) :
     IsTestFunction (fun x => ⟪f x, g x⟫_ℝ) where
   smooth := by fun_prop
   supp := by
