/-
Copyright (c) 2025 Tomas Skrivan. All rights reserved.
Released under Apache 2.0 license as described in the file LICENSE.
Authors: Tomas Skrivan, Joseph Tooby-Smith
-/
<<<<<<< HEAD
import PhysLean.Mathematics.VariationalCalculus.HasVarAdjoint
import Mathlib.Tactic.FunProp.Differentiable
import Mathlib.Analysis.Calculus.BumpFunction.InnerProduct
=======
import PhysLean.Mathematics.VariationalCalculus.HasVarAdjDeriv
>>>>>>> 425ff084
/-!

# Variational gradient

Definition of variational gradient that allows for formal treatement of variational calculus
as used in physics textbooks.
-/

open MeasureTheory ContDiff InnerProductSpace

variable
  {X} [NormedAddCommGroup X] [NormedSpace ℝ X] [MeasureSpace X]
  {U} [NormedAddCommGroup U] [InnerProductSpace ℝ U]

/-- Function `grad` is variational gradient of functional `S` at point `u`.

This formalizes the notion of variational gradient `δS/δu` of a functional `S` at a point `u`.

However, it is not defined for a functional `S : (X → U) → ℝ` but rather for the function
`S' : (X → U) → (X → ℝ)` which is related to the usual functional as `S u = ∫ x, S' (u x) x ∂μ`.
For example for action integral, `S u = ∫ t, L (u t) (deriv u t)` we have
`S' u t = L (u t) (deriv u t)`. Working with `S'` rather than with `S` allows us to ignore certain
technicalities with integrability.

Examples:

Euler-Lagrange equations:
```
δ/δx ∫ L(x,ẋ) dt = ∂L/∂ x - d/dt (∂L/∂ẋ)
```
can be expressed as
```
HasVarGradientAt
  (fun u t => L (u t) (deriv u t))
  (fun t =>
    deriv (L · (deriv u t)) ((u t))
    -
    deriv (fun t' => deriv (L (u t') ·) (deriv u t')) t)
  u
```

Laplace equation is variational gradient of Dirichlet energy:
```
δ/δu ∫ 1/2*‖∇u‖² = - Δu
```
can be expressed as
```
HasVarGradientAt
  (fun u t => 1/2 * deriv u t^2)
  (fun t => - deriv (deriv u) t)
  u
```
-/
inductive HasVarGradientAt (F : (X → U) → (X → ℝ)) (grad : X → U) (u : X → U) : Prop
  | intro (F') (hF' : HasVarAdjDerivAt F F' u) (hgrad : grad = F' (fun _ => 1))

open Classical in
noncomputable def varGradient (F : (X → U) → (X → ℝ)) (u : X → U) : X → U :=
  if h : ∃ grad, HasVarGradientAt F grad u then
    choose h
  else
    0

macro "δ" u:term ", " "∫ " x:term ", " b:term : term =>
  `(varGradient (fun $u $x => $b))
macro "δ" "(" u:term " := " u':term ")" ", " "∫ " x:term ", " b:term : term =>
  `(varGradient (fun $u $x => $b) $u')

namespace HasVarGradientAt

variable
    {X : Type*} [NormedAddCommGroup X] [InnerProductSpace ℝ X]
    [FiniteDimensional ℝ X] [MeasureSpace X] [OpensMeasurableSpace X]
    [IsFiniteMeasureOnCompacts (@volume X _)] [(@volume X _).IsOpenPosMeasure]

lemma unique
    {S' : (X → U) → (X → ℝ)} {grad grad' : X → U} {u : X → U}
    (h : HasVarGradientAt S' grad u) (h' : HasVarGradientAt S' grad' u) :
    grad = grad' := by

<<<<<<< HEAD
  obtain ⟨F,_,hF,eq⟩ := h
  obtain ⟨G,_,hG,eq'⟩ := h'
  funext x
  obtain ⟨D,hm,hD,hgrad⟩ := eq x
  obtain ⟨D',_,hD',hgrad'⟩ := eq' x

  -- prepare test function that is one on `D ∪ D'`
  let r := sSup ((fun x => ‖x‖) '' (D ∪ D'))
  have : 0 ≤ r := by
    obtain ⟨x, h1, h2, h3⟩ := IsCompact.exists_sSup_image_eq_and_ge (s := D ∪ D')
      (IsCompact.union hD hD') (Set.Nonempty.inl (Set.nonempty_of_mem hm))
      (f := fun x => ‖x‖) (by fun_prop)
    unfold r
    apply le_of_le_of_eq (b := ‖x‖)
    · exact norm_nonneg x
    · rw [← h2]

  let φ : ContDiffBump (0 : X) := {
    rIn := r + 1,
    rOut := r + 2,
    rIn_pos := by linarith,
    rIn_lt_rOut := by linarith}

  -- few properties about `φ`
  let f := fun x => φ.toFun x
  have hφ : IsTestFunction (fun x : X => φ x) := by
    constructor
    apply ContDiffBump.contDiff
    apply ContDiffBump.hasCompactSupport
  have hφ' : ∀ x, x ∈ D ∪ D' → x ∈ Metric.closedBall 0 φ.rIn := by
    intro x hx
    simp [φ, r]
    obtain ⟨y, h1, h2, h3⟩ := IsCompact.exists_sSup_image_eq_and_ge (s := D ∪ D')
      (IsCompact.union hD hD') (Set.Nonempty.inl (Set.nonempty_of_mem hm))
      (f := fun x => ‖x‖) (by fun_prop)
    rw [h2]
    have h3' := h3 x hx
    apply le_trans h3'
    simp
  have h := hgrad φ hφ
    (by intros _ hx; unfold φ; rw[φ.one_of_mem_closedBall]; apply hφ'; simp[hx])
  have h' := hgrad' φ hφ
    (by intros _ hx; unfold φ; rw[φ.one_of_mem_closedBall]; apply hφ'; simp[hx])
  rw[← h, ← h',hF.unique hG φ (ContDiffBump.contDiff φ)]
=======
  obtain ⟨F,hF,eq⟩ := h
  obtain ⟨G,hG,eq'⟩ := h'
  rw[eq,eq',hF.unique hG (fun _ => 1) (by fun_prop)]

open Classical in
protected lemma varGradient
    (F : (X → U) → (X → ℝ)) (grad : X → U) (u : X → U)
    (hF : HasVarGradientAt F grad u) :
    varGradient F u = grad := by

  have h := Exists.intro grad hF (p:= fun grad' => HasVarGradientAt F grad' u)
  unfold varGradient;
  simp[h, hF.unique h.choose_spec]
>>>>>>> 425ff084
<|MERGE_RESOLUTION|>--- conflicted
+++ resolved
@@ -3,13 +3,7 @@
 Released under Apache 2.0 license as described in the file LICENSE.
 Authors: Tomas Skrivan, Joseph Tooby-Smith
 -/
-<<<<<<< HEAD
-import PhysLean.Mathematics.VariationalCalculus.HasVarAdjoint
-import Mathlib.Tactic.FunProp.Differentiable
-import Mathlib.Analysis.Calculus.BumpFunction.InnerProduct
-=======
 import PhysLean.Mathematics.VariationalCalculus.HasVarAdjDeriv
->>>>>>> 425ff084
 /-!
 
 # Variational gradient
@@ -90,52 +84,6 @@
     (h : HasVarGradientAt S' grad u) (h' : HasVarGradientAt S' grad' u) :
     grad = grad' := by
 
-<<<<<<< HEAD
-  obtain ⟨F,_,hF,eq⟩ := h
-  obtain ⟨G,_,hG,eq'⟩ := h'
-  funext x
-  obtain ⟨D,hm,hD,hgrad⟩ := eq x
-  obtain ⟨D',_,hD',hgrad'⟩ := eq' x
-
-  -- prepare test function that is one on `D ∪ D'`
-  let r := sSup ((fun x => ‖x‖) '' (D ∪ D'))
-  have : 0 ≤ r := by
-    obtain ⟨x, h1, h2, h3⟩ := IsCompact.exists_sSup_image_eq_and_ge (s := D ∪ D')
-      (IsCompact.union hD hD') (Set.Nonempty.inl (Set.nonempty_of_mem hm))
-      (f := fun x => ‖x‖) (by fun_prop)
-    unfold r
-    apply le_of_le_of_eq (b := ‖x‖)
-    · exact norm_nonneg x
-    · rw [← h2]
-
-  let φ : ContDiffBump (0 : X) := {
-    rIn := r + 1,
-    rOut := r + 2,
-    rIn_pos := by linarith,
-    rIn_lt_rOut := by linarith}
-
-  -- few properties about `φ`
-  let f := fun x => φ.toFun x
-  have hφ : IsTestFunction (fun x : X => φ x) := by
-    constructor
-    apply ContDiffBump.contDiff
-    apply ContDiffBump.hasCompactSupport
-  have hφ' : ∀ x, x ∈ D ∪ D' → x ∈ Metric.closedBall 0 φ.rIn := by
-    intro x hx
-    simp [φ, r]
-    obtain ⟨y, h1, h2, h3⟩ := IsCompact.exists_sSup_image_eq_and_ge (s := D ∪ D')
-      (IsCompact.union hD hD') (Set.Nonempty.inl (Set.nonempty_of_mem hm))
-      (f := fun x => ‖x‖) (by fun_prop)
-    rw [h2]
-    have h3' := h3 x hx
-    apply le_trans h3'
-    simp
-  have h := hgrad φ hφ
-    (by intros _ hx; unfold φ; rw[φ.one_of_mem_closedBall]; apply hφ'; simp[hx])
-  have h' := hgrad' φ hφ
-    (by intros _ hx; unfold φ; rw[φ.one_of_mem_closedBall]; apply hφ'; simp[hx])
-  rw[← h, ← h',hF.unique hG φ (ContDiffBump.contDiff φ)]
-=======
   obtain ⟨F,hF,eq⟩ := h
   obtain ⟨G,hG,eq'⟩ := h'
   rw[eq,eq',hF.unique hG (fun _ => 1) (by fun_prop)]
@@ -148,5 +96,4 @@
 
   have h := Exists.intro grad hF (p:= fun grad' => HasVarGradientAt F grad' u)
   unfold varGradient;
-  simp[h, hF.unique h.choose_spec]
->>>>>>> 425ff084
+  simp[h, hF.unique h.choose_spec]