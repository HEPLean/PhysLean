/-
Copyright (c) 2025 Tomas Skrivan. All rights reserved.
Released under Apache 2.0 license as described in the file LICENSE.
Authors: Tomas Skrivan, Joseph Tooby-Smith
-/
import PhysLean.Mathematics.VariationalCalculus.HasVarAdjDeriv
/-!

# Variational gradient

Definition of variational gradient that allows for formal treatement of variational calculus
as used in physics textbooks.
-/

open MeasureTheory ContDiff InnerProductSpace

variable
  {X} [NormedAddCommGroup X] [NormedSpace ℝ X] [MeasureSpace X]
  {U} [NormedAddCommGroup U] [InnerProductSpace ℝ U]

/-- Function `grad` is variational gradient of functional `S` at point `u`.

This formalizes the notion of variational gradient `δS/δu` of a functional `S` at a point `u`.

However, it is not defined for a functional `S : (X → U) → ℝ` but rather for the function
`S' : (X → U) → (X → ℝ)` which is related to the usual functional as `S u = ∫ x, S' (u x) x ∂μ`.
For example for action integral, `S u = ∫ t, L (u t) (deriv u t)` we have
`S' u t = L (u t) (deriv u t)`. Working with `S'` rather than with `S` allows us to ignore certain
technicalities with integrability.

Examples:

Euler-Lagrange equations:
```
δ/δx ∫ L(x,ẋ) dt = ∂L/∂ x - d/dt (∂L/∂ẋ)
```
can be expressed as
```
HasVarGradientAt
  (fun u t => L (u t) (deriv u t))
  (fun t =>
    deriv (L · (deriv u t)) ((u t))
    -
    deriv (fun t' => deriv (L (u t') ·) (deriv u t')) t)
  u
```

Laplace equation is variational gradient of Dirichlet energy:
```
δ/δu ∫ 1/2*‖∇u‖² = - Δu
```
can be expressed as
```
HasVarGradientAt
  (fun u t => 1/2 * deriv u t^2)
  (fun t => - deriv (deriv u) t)
  u
```
-/
inductive HasVarGradientAt (F : (X → U) → (X → ℝ)) (grad : X → U) (u : X → U) : Prop
  | intro (F') (hF' : HasVarAdjDerivAt F F' u) (hgrad : grad = F' (fun _ => 1))

open Classical in
<<<<<<< HEAD
=======

/--
The variational gradient of a function `F : (X → U) → (X → ℝ)` evaulated
at a function `u : X → U`.

This not defined defined for a functional `S : (X → U) → ℝ` but rather for the function
`F : (X → U) → (X → ℝ)` which is the integrand of the functional `S u = ∫ x, F (u x) x ∂μ`.
For example for action integral, `S u = ∫ t, L (u t) (deriv u t)` we have
`S' u t = L (u t) (deriv u t)`.

On functions `F : (X → U) → (X → ℝ)` which do not have a variational gradient,
this function is defined to give `0`.
-/
>>>>>>> 9667ef61
noncomputable def varGradient (F : (X → U) → (X → ℝ)) (u : X → U) : X → U :=
  if h : ∃ grad, HasVarGradientAt F grad u then
    choose h
  else
    0

<<<<<<< HEAD
macro "δ" u:term ", " "∫ " x:term ", " b:term : term =>
  `(varGradient (fun $u $x => $b))
=======
@[inherit_doc varGradient]
macro "δ" u:term ", " "∫ " x:term ", " b:term : term =>
  `(varGradient (fun $u $x => $b))

@[inherit_doc varGradient]
>>>>>>> 9667ef61
macro "δ" "(" u:term " := " u':term ")" ", " "∫ " x:term ", " b:term : term =>
  `(varGradient (fun $u $x => $b) $u')

namespace HasVarGradientAt

variable
    {X : Type*} [NormedAddCommGroup X] [InnerProductSpace ℝ X]
    [FiniteDimensional ℝ X] [MeasureSpace X] [OpensMeasurableSpace X]
    [IsFiniteMeasureOnCompacts (@volume X _)] [(@volume X _).IsOpenPosMeasure]

lemma unique
    {S' : (X → U) → (X → ℝ)} {grad grad' : X → U} {u : X → U}
    (h : HasVarGradientAt S' grad u) (h' : HasVarGradientAt S' grad' u) :
    grad = grad' := by

  obtain ⟨F,hF,eq⟩ := h
  obtain ⟨G,hG,eq'⟩ := h'
  rw[eq,eq',hF.unique hG (fun _ => 1) (by fun_prop)]

open Classical in
protected lemma varGradient
    (F : (X → U) → (X → ℝ)) (grad : X → U) (u : X → U)
    (hF : HasVarGradientAt F grad u) :
    varGradient F u = grad := by

  have h := Exists.intro grad hF (p:= fun grad' => HasVarGradientAt F grad' u)
  unfold varGradient;
  simp[h, hF.unique h.choose_spec]<|MERGE_RESOLUTION|>--- conflicted
+++ resolved
@@ -61,8 +61,6 @@
   | intro (F') (hF' : HasVarAdjDerivAt F F' u) (hgrad : grad = F' (fun _ => 1))
 
 open Classical in
-<<<<<<< HEAD
-=======
 
 /--
 The variational gradient of a function `F : (X → U) → (X → ℝ)` evaulated
@@ -76,23 +74,17 @@
 On functions `F : (X → U) → (X → ℝ)` which do not have a variational gradient,
 this function is defined to give `0`.
 -/
->>>>>>> 9667ef61
 noncomputable def varGradient (F : (X → U) → (X → ℝ)) (u : X → U) : X → U :=
   if h : ∃ grad, HasVarGradientAt F grad u then
     choose h
   else
     0
 
-<<<<<<< HEAD
-macro "δ" u:term ", " "∫ " x:term ", " b:term : term =>
-  `(varGradient (fun $u $x => $b))
-=======
 @[inherit_doc varGradient]
 macro "δ" u:term ", " "∫ " x:term ", " b:term : term =>
   `(varGradient (fun $u $x => $b))
 
 @[inherit_doc varGradient]
->>>>>>> 9667ef61
 macro "δ" "(" u:term " := " u':term ")" ", " "∫ " x:term ", " b:term : term =>
   `(varGradient (fun $u $x => $b) $u')
 
