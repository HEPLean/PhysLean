--- conflicted
+++ resolved
@@ -7,18 +7,10 @@
 import Mathlib.Analysis.Calculus.Gradient.Basic
 import Mathlib.Analysis.InnerProductSpace.Adjoint
 import Mathlib.MeasureTheory.Integral.IntegralEqImproper
-<<<<<<< HEAD
-import Mathlib.Analysis.InnerProductSpace.Adjoint
-import Mathlib.Analysis.Calculus.Gradient.Basic
-import PhysLean.Mathematics.VariationalCalculus.Basic
-import PhysLean.ClassicalMechanics.Space.Basic
-import Mathlib.Analysis.Calculus.BumpFunction.InnerProduct
-=======
 import Mathlib.Analysis.InnerProductSpace.ProdL2
 
 import PhysLean.ClassicalMechanics.Space.Basic
 import PhysLean.Mathematics.VariationalCalculus.Basic
->>>>>>> 425ff084
 /-!
 # Variational adjoint
 
@@ -65,16 +57,6 @@
   ext : ∀ (K : Set X) (_ : IsCompact K), ∃ L : Set X,
     IsCompact L ∧ K ⊆ L ∧ ∀ (φ φ' : X → V), (∀ x ∈ L, φ x = φ' x) → ∀ x ∈ K, F' φ x = F' φ' x
 
-structure HasVarDual
-    (F : (X → U) → ℝ) (F' : X → U) (μ : Measure X := by volume_tac) where
-  adjoint : ∀ φ, IsTestFunction φ →
-    F φ = ∫ x, ⟪F' x, φ x⟫_ℝ ∂μ
-
-structure HasVarDual'
-    (F : X → U) (F' : (X → U) → ℝ) (μ : Measure X := by volume_tac) where
-  adjoint : ∀ φ, IsTestFunction φ →
-    ∫ x, ⟪F x, φ x⟫_ℝ ∂μ = F' φ
-
 namespace HasVarAdjoint
 
 variable {μ : Measure X}
@@ -135,9 +117,6 @@
     · sorry
     · sorry
     · sorry
-<<<<<<< HEAD
-  ext := sorry
-=======
   ext := by
     intro K cK
     use (Metric.cthickening 1 K)
@@ -163,7 +142,6 @@
           exact hφ x hx'
       intro x hx; congr 1
       apply (h x hx).deriv_eq
->>>>>>> 425ff084
 
 lemma congr_fun {F G : (X → U) → (X → V)} {F' : (X → V) → (X → U)} {μ : Measure X}
     (h : HasVarAdjoint G F' μ) (h' : ∀ φ, IsTestFunction φ → F φ = G φ) :
@@ -465,12 +443,6 @@
     obtain ⟨L,cL,sL,h⟩ := hF.ext K cK
     exact ⟨L,cL,sL,by intro _ _ hφ _ _; apply h <;> simp_all⟩
 
-<<<<<<< HEAD
-lemma clm_apply [CompleteSpace U] [CompleteSpace V] {μ : Measure X}(f : X → (U →L[ℝ] V)) :
-    HasVarAdjoint (fun (φ : X → U) x => f x (φ x)) (fun ψ x => (f x).adjoint (ψ x)) μ := sorry
-
-lemma gradient {d} :
-=======
 lemma clm_apply [CompleteSpace U] [CompleteSpace V] {μ : Measure X} (f : X → (U →L[ℝ] V))
     (hf : ContDiff ℝ ∞ f) :
     HasVarAdjoint (fun (φ : X → U) x => f x (φ x)) (fun ψ x => (f x).adjoint (ψ x)) μ  where
@@ -493,16 +465,11 @@
   sorry
 
 protected lemma gradient {d} :
->>>>>>> 425ff084
     HasVarAdjoint (fun φ : Space d → ℝ => gradient φ) (fun φ x => - Space.div φ x) where
   test_fun_preserving φ hφ := by sorry
   test_fun_preserving' φ hφ := by sorry
   adjoint φ ψ hφ hψ := by
-<<<<<<< HEAD
-    simp [_root_.gradient,Space.div,Space.deriv,Space.coord]
-=======
     simp [gradient,Space.div,Space.deriv,Space.coord]
->>>>>>> 425ff084
     have := hψ.differentiable
     conv =>
       rhs;
@@ -535,14 +502,6 @@
     rw[Finset.sum_apply]
     simp
 
-<<<<<<< HEAD
-  ext := sorry
-
-
-lemma fderiv_apply {dx} :
-    HasVarAdjoint (fun φ : Space d → U => (fderiv ℝ φ · dx)) (fun φ x => - fderiv ℝ φ x dx) :=
-  sorry
-=======
   ext := by
     intro K cK
     use (Metric.cthickening 1 K)
@@ -596,5 +555,4 @@
     (hF : HasVarAdjoint F F' μ) :
     HasVarAdjoint
       (fun φ x => (F φ x).2)
-      (fun φ x => F' (fun x' => (WithLp.equiv 2 _).symm (0, φ x')) x) μ := sorry
->>>>>>> 425ff084
+      (fun φ x => F' (fun x' => (WithLp.equiv 2 _).symm (0, φ x')) x) μ := sorry