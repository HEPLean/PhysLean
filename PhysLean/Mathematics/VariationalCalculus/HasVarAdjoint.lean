/-
Copyright (c) 2025 Tomas Skrivan. All rights reserved.
Released under Apache 2.0 license as described in the file LICENSE.
Authors: Tomas Skrivan, Joseph Tooby-Smith
-/
import Mathlib.Analysis.Calculus.BumpFunction.InnerProduct
import Mathlib.Analysis.Calculus.Gradient.Basic
import Mathlib.Analysis.InnerProductSpace.Adjoint
import Mathlib.MeasureTheory.Integral.IntegralEqImproper
import Mathlib.Analysis.InnerProductSpace.ProdL2

import PhysLean.ClassicalMechanics.Space.Basic
import PhysLean.Mathematics.VariationalCalculus.Basic
/-!
# Variational adjoint

Definition of adjoint of linear function between function spaces. It is inspired by the definition
of distributional adjoint of linear maps between test functions as described here:
https://en.wikipedia.org/wiki/Distribution_(mathematics) under 'Preliminaries: Transpose of a linear
operator' but we require that the adjoint is function between test functions too.

The key results are:
  - variational adjoint is unique on test functions
  - variational adjoint of identity is identity, `HasVarAdjoint.id`
  - variational adjoint of composition is composition of adjoint in reverse order,
    `HasVarAdjoint.comp`
  - variational adjoint of deriv is `- deriv`, `HasVarAdjoint.deriv`
  - variational adjoint of algebraic operations is algebraic operation of adjoints,
    `HasVarAdjoint.neg`, `HasVarAdjoint.add`, `HasVarAdjoint.sub`, `HasVarAdjoint.mul_left`,
    `HasVarAdjoint.mul_right`, `HasVarAdjoint.smul_left`, `HasVarAdjoint.smul_right`
-/

open InnerProductSpace MeasureTheory ContDiff

variable
  {X} [NormedAddCommGroup X] [NormedSpace ℝ X] [MeasureSpace X]
  {Y} [NormedAddCommGroup Y] [NormedSpace ℝ Y] [MeasureSpace Y]
  {Z} [NormedAddCommGroup Z] [NormedSpace ℝ Z] [MeasureSpace Z]
  {U} [NormedAddCommGroup U] [InnerProductSpace ℝ U]
  {V} [NormedAddCommGroup V] [InnerProductSpace ℝ V]
  {W} [NormedAddCommGroup W] [InnerProductSpace ℝ W]

/-- Function transformation `F` is localizable if the values of the transformed function `F φ` on
some compact set `K` can depend only on the values of `φ` on some another compact set `L`. -/
def IsLocalizedFunctionTransform (F : (X → U) → (Y → V)) : Prop :=
  ∀ (K : Set Y) (_ : IsCompact K), ∃ L : Set X,
    IsCompact L ∧ ∀ (φ φ' : X → U), (∀ x ∈ L, φ x = φ' x) → ∀ x ∈ K, F φ x = F φ' x

/-- Map `F` from `(X → U)` to `(X → V)` has a variational adjoint `F'` if it preserves
test functions and satisfies the adjoint relation `⟪F φ, ψ⟫ = ⟪φ, F' ψ⟫`for all test functions
`φ` and `ψ` for `⟪φ, ψ⟫ = ∫ x, ⟪φ x, ψ x⟫_ℝ ∂μ`.

The canonical example is the function `F = deriv` that has adjoint `F' = - deriv`.

This notion of adjoint allows us to do formally variational calculus as often encountered in physics
textbooks. In mathematical literature, the adjoint is often defined for unbounded operators, but
such formal treatement is unnecessarily complicated for physics applications.
-/
structure HasVarAdjoint
    (F : (X → U) → (Y → V)) (F' : (Y → V) → (X → U)) where
  test_fun_preserving : ∀ φ, IsTestFunction φ → IsTestFunction (F φ)
  test_fun_preserving' : ∀ φ, IsTestFunction φ → IsTestFunction (F' φ)
  adjoint : ∀ φ ψ, IsTestFunction φ → IsTestFunction ψ →
    ∫ y, ⟪F φ y, ψ y⟫_ℝ = ∫ x, ⟪φ x, F' ψ x⟫_ℝ
  ext : IsLocalizedFunctionTransform F'

namespace HasVarAdjoint

lemma id : HasVarAdjoint (fun φ : X → U => φ) (fun φ => φ) where
  test_fun_preserving _ hφ := hφ
  test_fun_preserving' _ hφ := hφ
  adjoint _ _ _ _ := rfl
  ext := fun K cK => ⟨K,cK,fun _ _ h => h⟩

lemma zero : HasVarAdjoint (fun (_ : X → U) (_ : Y) => (0 : V)) (fun _ _ => 0) where
  test_fun_preserving _ hφ := by fun_prop
  test_fun_preserving' _ hφ := by fun_prop
  adjoint _ _ _ _ := by simp
  ext := fun K cK => ⟨∅,isCompact_empty,fun _ _ h _ _ => rfl⟩

lemma comp {F : (Y → V) → (Z → W)} {G : (X → U) → (Y → V)} {F' G'}
    (hF : HasVarAdjoint F F') (hG : HasVarAdjoint G G') :
    HasVarAdjoint (fun φ => F (G φ)) (fun φ => G' (F' φ)) where
  test_fun_preserving _ hφ := hF.test_fun_preserving _ (hG.test_fun_preserving _ hφ)
  test_fun_preserving' _ hφ := hG.test_fun_preserving' _ (hF.test_fun_preserving' _ hφ)
  adjoint φ ψ hφ hψ := by
    rw [hF.adjoint _ _ (hG.test_fun_preserving φ hφ) hψ]
    rw [hG.adjoint _ _ hφ (hF.test_fun_preserving' _ hψ)]
  ext := by
    intro K cK
    obtain ⟨K', cK', h'⟩ := hG.ext K cK
    obtain ⟨K'', cK'', h''⟩ := hF.ext K' cK'
    use K''
    constructor
    · exact cK''
    · intro φ φ' hφ
      apply h' _ _ (fun _ hx' => h'' _ _ hφ _ hx')

protected lemma deriv :
    HasVarAdjoint (fun φ : ℝ → U => deriv φ) (fun φ x => - deriv φ x) where
  test_fun_preserving _ hφ := by
    have ⟨h,h'⟩ := hφ
    constructor
    · fun_prop
    · exact HasCompactSupport.deriv h'
  test_fun_preserving' _ hφ := by
    have ⟨h,h'⟩ := hφ
    constructor
    · fun_prop
    · apply HasCompactSupport.neg'
      apply HasCompactSupport.deriv h'
  adjoint φ ψ hφ hψ := by
    trans ∫ (x : ℝ), ⟪deriv φ x, ψ x⟫_ℝ
    · congr
    suffices ∫ (x : ℝ), deriv (fun x' => ⟪φ x', ψ x'⟫_ℝ) x = 0 by sorry
    rw[MeasureTheory.integral_of_hasDerivAt_of_tendsto (m:=0) (n:=0)
       (f:=(fun x' => ⟪φ x', ψ x'⟫_ℝ))]
    · simp
    · sorry
    · sorry
    · sorry
    · sorry
  ext := by
    intro K cK
    use (Metric.cthickening 1 K)
    constructor
    · exact IsCompact.cthickening cK
    · intro φ φ' hφ
      have h : ∀ x ∈ K, φ =ᶠ[nhds x] φ' := by
        intro x hx
        apply Filter.eventuallyEq_of_mem (s := Metric.thickening 1 K)
        refine mem_interior_iff_mem_nhds.mp ?_
        rw [@mem_interior]
        use Metric.thickening 1 K
        simp only [subset_refl, true_and]
        apply And.intro
        · exact Metric.isOpen_thickening
        · rw [@Metric.mem_thickening_iff_exists_edist_lt]
          use x
          simpa using hx
        · intro x hx
          have hx' : x ∈ Metric.cthickening 1 K := Metric.thickening_subset_cthickening 1 K hx
          exact hφ x hx'
      intro x hx; dsimp; congr 1
      apply (h x hx).deriv_eq

lemma congr_fun {F G : (X → U) → (Y → V)} {F' : (Y → V) → (X → U)}
    (h : HasVarAdjoint G F') (h' : ∀ φ, IsTestFunction φ → F φ = G φ) :
    HasVarAdjoint F F' where
  test_fun_preserving φ hφ := by
    rw[h' _ hφ]
    exact h.test_fun_preserving φ hφ
  test_fun_preserving' φ hφ := h.test_fun_preserving' φ hφ
  adjoint φ ψ hφ hψ := by
    rw [h' φ hφ]
    exact h.adjoint φ ψ hφ hψ
  ext := h.ext

/-- Variational adjoint is unique only when applied to test functions. -/
lemma unique_on_test_functions {F : (X → U) → (Y → V)} {F' G' : (Y → V) → (X → U)}
    [IsFiniteMeasureOnCompacts (@volume X _)] [(@volume X _).IsOpenPosMeasure]
    [OpensMeasurableSpace X] (hF' : HasVarAdjoint F F') (hG' : HasVarAdjoint F G') :
    ∀ φ, IsTestFunction φ → F' φ = G' φ := by
  obtain ⟨F_preserve_test, F'_preserve_test, F'_adjoint⟩ := hF'
  obtain ⟨F_preserve_test, G'_preserve_test, G'_adjoint⟩ := hG'
  intro φ hφ
  rw [← zero_add (G' φ)]
  rw [← sub_eq_iff_eq_add]
  change (F' - G') φ = 0
  apply fundamental_theorem_of_variational_calculus (@volume X _)
  · simp
    apply IsTestFunction.sub
    · exact F'_preserve_test φ hφ
    · exact G'_preserve_test φ hφ
  · intro ψ hψ
    simp [inner_sub_left]
    rw [MeasureTheory.integral_sub]
    · conv_lhs =>
        enter [2, 2, a]
        rw [← inner_conj_symm]
      conv_lhs =>
        enter [1, 2, a]
        rw [← inner_conj_symm]
      simp[← F'_adjoint ψ φ hψ hφ,G'_adjoint ψ φ hψ hφ]
    · apply IsTestFunction.integrable
      apply IsTestFunction.inner
      · exact F'_preserve_test φ hφ
      · exact hψ
    · apply IsTestFunction.integrable
      apply IsTestFunction.inner
      · exact G'_preserve_test φ hφ
      · exact hψ

/-- Variational adjoint is unique only when applied to smooth functions. -/
lemma unique
    {X : Type*} [NormedAddCommGroup X] [InnerProductSpace ℝ X]
    [MeasureSpace X] [OpensMeasurableSpace X]
    {Y : Type*} [NormedAddCommGroup Y] [InnerProductSpace ℝ Y]
    [FiniteDimensional ℝ Y] [MeasureSpace Y]
    {F : (X → U) → (Y → V)} {F' G' : (Y → V) → (X → U)}
    [IsFiniteMeasureOnCompacts (@volume X _)] [(@volume X _).IsOpenPosMeasure]
    (hF : HasVarAdjoint F F') (hG : HasVarAdjoint F G') :
    ∀ f, ContDiff ℝ ∞ f → F' f = G' f := by

  intro f hf; funext x

  obtain ⟨K, cK, hK⟩ := hF.ext {x} (isCompact_singleton)
  obtain ⟨L, cL, hL⟩ := hG.ext {x} (isCompact_singleton)
  -- have hK : x ∈ {x} K := by
  -- exact? Set.mem_singleton x
  have hnonempty : Set.Nonempty ({0} ∪ (K ∪ L)) := by simp

  -- prepare test function that is one on `D ∪ D'`
  let r := sSup ((fun x => ‖x‖) '' ({0} ∪ (K ∪ L)))
  have : 0 ≤ r := by
    obtain ⟨x, h1, h2, h3⟩ := IsCompact.exists_sSup_image_eq_and_ge (s := {0} ∪ (K ∪ L))
      (IsCompact.union (by simp) (IsCompact.union cK cL)) hnonempty
      (f := fun x => ‖x‖) (by fun_prop)
    unfold r
    apply le_of_le_of_eq (b := ‖x‖)
    · exact norm_nonneg x
    · rw [← h2]

  let φ : ContDiffBump (0 : Y) := {
    rIn := r + 1,
    rOut := r + 2,
    rIn_pos := by linarith,
    rIn_lt_rOut := by linarith}

  -- few properties about `φ`
  let φ' := fun x => φ.toFun x
  have hφ : IsTestFunction (fun x : Y => φ x) := by
    constructor
    apply ContDiffBump.contDiff
    apply ContDiffBump.hasCompactSupport
  have hφ' : ∀ x, x ∈ K ∪ L → x ∈ Metric.closedBall 0 φ.rIn := by
    intro x hx
    simp [φ, r, -Set.singleton_union]
    obtain ⟨y, h1, h2, h3⟩ := IsCompact.exists_sSup_image_eq_and_ge (s := {0} ∪ (K ∪ L))
      (IsCompact.union (by simp) (IsCompact.union cK cL)) hnonempty
      (f := fun x => ‖x‖) (by fun_prop)
    rw [h2]
    have h3' := h3 x (by simp[hx])
    apply le_trans h3'
    simp

  let ψ := fun x => φ x • f x
  have hψ : IsTestFunction (fun x : Y => ψ x) := by fun_prop
  have hψK : ∀ x ∈ K, f x = ψ x := by
    intros x hx; unfold ψ
    rw[ContDiffBump.one_of_mem_closedBall]
    · simp
    · apply hφ'; simp [hx]
  have hψL : ∀ x ∈ L, f x = ψ x := by
    intros x hx; unfold ψ
    rw[ContDiffBump.one_of_mem_closedBall]
    · simp
    · apply hφ'; simp [hx]

  simp only [hK f ψ hψK x rfl, hL f ψ hψL x rfl, unique_on_test_functions hF hG ψ hψ]

lemma neg {F : (X → U) → (X → V)} {F' : (X → V) → (X → U)}
    (hF : HasVarAdjoint F F') :
    HasVarAdjoint (fun φ x => - F φ x) (fun φ x => - F' φ x) where
  test_fun_preserving _ hφ := by
    have ⟨h,h'⟩ := hφ
    constructor
    · apply ContDiff.neg
      apply (hF.test_fun_preserving _ hφ).smooth
    · apply HasCompactSupport.neg'
      apply (hF.test_fun_preserving _ hφ).supp
  test_fun_preserving' _ hφ := by
    have ⟨h,h'⟩ := hφ
    constructor
    · apply ContDiff.neg
      apply (hF.test_fun_preserving' _ hφ).smooth
    · apply HasCompactSupport.neg'
      apply (hF.test_fun_preserving' _ hφ).supp
  adjoint _ _ _ _ := by
    simp [integral_neg]
    rw[hF.adjoint _ _ (by assumption) (by assumption)]
  ext := by
    intro K cK
    obtain ⟨L,cL,h⟩ := hF.ext K cK
    exact ⟨L,cL,by intro _ _ _ _ _; dsimp; congr 1; apply h <;> simp_all⟩

section OnFiniteMeasures

variable
    [OpensMeasurableSpace X]
    [IsFiniteMeasureOnCompacts (@volume X _)]

lemma add {F G : (X → U) → (X → V)} {F' G' : (X → V) → (X → U)}
    (hF : HasVarAdjoint F F') (hG : HasVarAdjoint G G') :
    HasVarAdjoint (fun φ x => F φ x + G φ x) (fun φ x => F' φ x + G' φ x) where
  test_fun_preserving _ hφ := by
    have ⟨h,h'⟩ := hφ
    constructor
    · apply ContDiff.add
      apply (hF.test_fun_preserving _ hφ).smooth
      apply (hG.test_fun_preserving _ hφ).smooth
    · apply HasCompactSupport.add
      apply (hF.test_fun_preserving _ hφ).supp
      apply (hG.test_fun_preserving _ hφ).supp
  test_fun_preserving' _ hφ := by
    have ⟨h,h'⟩ := hφ
    constructor
    · apply ContDiff.add
      apply (hF.test_fun_preserving' _ hφ).smooth
      apply (hG.test_fun_preserving' _ hφ).smooth
    · apply HasCompactSupport.add
      apply (hF.test_fun_preserving' _ hφ).supp
      apply (hG.test_fun_preserving' _ hφ).supp
  adjoint _ _ _ _ := by
    simp[inner_add_left,inner_add_right]
    rw[MeasureTheory.integral_add]
    rw[MeasureTheory.integral_add]
    rw[hF.adjoint _ _ (by assumption) (by assumption)]
    rw[hG.adjoint _ _ (by assumption) (by assumption)]
    · apply IsTestFunction.integrable
      apply IsTestFunction.inner
      · (expose_names; exact h)
      · (expose_names; exact hF.test_fun_preserving' x_1 h_1)
    · apply IsTestFunction.integrable
      apply IsTestFunction.inner
      · (expose_names; exact h)
      · (expose_names; exact hG.test_fun_preserving' x_1 h_1)
    · apply IsTestFunction.integrable
      apply IsTestFunction.inner
      · (expose_names; exact hF.test_fun_preserving x h)
      · (expose_names; exact h_1)
    · apply IsTestFunction.integrable
      apply IsTestFunction.inner
      · (expose_names; exact hG.test_fun_preserving x h)
      · (expose_names; exact h_1)
  ext := by
    intro K cK
    obtain ⟨L,cL,h⟩ := hF.ext K cK
    obtain ⟨L',cL',h'⟩ := hG.ext K cK
    use L ∪ L'
    constructor
    · exact cL.union cL'
    · intro φ φ' hφ
      have hL : ∀ x ∈ L, φ x = φ' x := by
        intro x hx; apply hφ; simp_all
      have hL' : ∀ x ∈ L', φ x = φ' x := by
        intro x hx; apply hφ; simp_all
      simp +contextual (disch:=assumption) [h φ φ', h' φ φ']

lemma sub {F G : (X → U) → (X → V)} {F' G' : (X → V) → (X → U)}
    (hF : HasVarAdjoint F F') (hG : HasVarAdjoint G G') :
    HasVarAdjoint (fun φ x => F φ x - G φ x) (fun φ x => F' φ x - G' φ x) := by
  simp [sub_eq_add_neg]
  apply add hF (neg hG)

end OnFiniteMeasures

lemma mul_left {F : (X → ℝ) → (X → ℝ)} {ψ : X → ℝ} {F' : (X → ℝ) → (X → ℝ)}
    (hF : HasVarAdjoint F F') (hψ : ContDiff ℝ ∞ ψ) :
    HasVarAdjoint (fun φ x => ψ x * F φ x) (fun φ x => F' (fun x => ψ x * φ x) x) where
  test_fun_preserving φ hφ := by
    apply IsTestFunction.mul_left
    · exact hψ
    · exact hF.test_fun_preserving φ hφ
  test_fun_preserving' φ hφ := by
    apply hF.test_fun_preserving'
    apply IsTestFunction.mul_left
    · exact hψ
    · exact hφ
  adjoint φ ψ' hφ hψ' := by
    rw [← hF.adjoint]
    · congr; funext x; simp; ring
    · exact hφ
    · apply IsTestFunction.mul_left
      · exact hψ
      · exact hψ'
  ext := by
    intro K cK
    obtain ⟨L,cL,h⟩ := hF.ext K cK
    exact ⟨L,cL,by intro _ _ hφ _ _; apply h <;> simp_all⟩

lemma mul_right {F : (X → ℝ) → (X → ℝ)} {ψ : X → ℝ} {F' : (X → ℝ) → (X → ℝ)}
    (hF : HasVarAdjoint F F') (hψ : ContDiff ℝ ∞ ψ) :
    HasVarAdjoint (fun φ x => F φ x * ψ x) (fun φ x => F' (fun x => φ x * ψ x) x) where
  test_fun_preserving φ hφ := by
    apply IsTestFunction.mul_right
    · exact hF.test_fun_preserving φ hφ
    · exact hψ
  test_fun_preserving' φ hφ := by
    apply hF.test_fun_preserving'
    apply IsTestFunction.mul_right
    · exact hφ
    · exact hψ
  adjoint φ ψ' hφ hψ' := by
    rw [← hF.adjoint]
    · congr; funext x; simp; ring
    · exact hφ
    · apply IsTestFunction.mul_right
      · exact hψ'
      · exact hψ
  ext := by
    intro K cK
    obtain ⟨L,cL,h⟩ := hF.ext K cK
    exact ⟨L,cL,by intro _ _ hφ _ _; apply h <;> simp_all⟩

lemma smul_left {F : (X → U) → (X → V)} {ψ : X → ℝ} {F' : (X → V) → (X → U)}
    (hF : HasVarAdjoint F F') (hψ : ContDiff ℝ ∞ ψ) :
    HasVarAdjoint (fun φ x => ψ x • F φ x) (fun φ x => F' (fun x' => ψ x' • φ x') x) where
  test_fun_preserving φ hφ := by
    have := hF.test_fun_preserving φ hφ
    fun_prop
  test_fun_preserving' φ hφ := by
    apply hF.test_fun_preserving' _ _
    fun_prop
  adjoint φ ψ hφ hψ := by
    simp_rw[inner_smul_left, ← inner_smul_right]
    rw [hF.adjoint]
    · rfl
    · exact hφ
    · simp; fun_prop
  ext := by
    intro K cK
    obtain ⟨L,cL,h⟩ := hF.ext K cK
    exact ⟨L,cL,by intro _ _ hφ _ _; apply h <;> simp_all⟩

lemma smul_right {F : (X → U) → (X → V)} {ψ : X → ℝ} {F' : (X → V) → (X → U)}
    (hF : HasVarAdjoint F F') (hψ : ContDiff ℝ ∞ ψ) :
    HasVarAdjoint (fun φ x => ψ x • F φ x) (fun φ x => F' (fun x' => ψ x' • φ x') x) where
  test_fun_preserving φ hφ := by
    have := hF.test_fun_preserving φ hφ
    fun_prop
  test_fun_preserving' φ hφ := by
    apply hF.test_fun_preserving' _ _
    fun_prop
  adjoint φ ψ hφ hψ := by
    simp_rw[inner_smul_left, ← inner_smul_right]
    rw [hF.adjoint]
    · rfl
    · exact hφ
    · simp; fun_prop
  ext := by
    intro K cK
<<<<<<< HEAD
    obtain ⟨L,cL,sL,h⟩ := hF.ext K cK
    exact ⟨L,cL,sL,by intro _ _ hφ _ _; apply h <;> simp_all⟩

lemma clm_apply [CompleteSpace U] [CompleteSpace V] {μ : Measure X} (f : X → (U →L[ℝ] V))
    (hf : ContDiff ℝ ∞ f) :
    HasVarAdjoint (fun (φ : X → U) x => f x (φ x)) (fun ψ x => (f x).adjoint (ψ x)) μ  where
  test_fun_preserving φ hφ := by
    constructor
    · fun_prop
    · sorry
  test_fun_preserving' φ hφ := by
    constructor
    · sorry
    · sorry
  adjoint φ ψ hφ hψ := by
    simp[ContinuousLinearMap.adjoint_inner_right]
  ext := by
   intro K cK
   exact ⟨K, cK, subset_refl _, by intro _ _ hφ _ _; simp_all⟩

lemma fderiv_apply {d} {dx} :
    HasVarAdjoint (fun φ : Space d → U => (fderiv ℝ φ · dx)) (fun φ x => - fderiv ℝ φ x dx) :=
  sorry

protected lemma gradient {d} :
    HasVarAdjoint (fun φ : Space d → ℝ => gradient φ) (fun φ x => - Space.div φ x) where
  test_fun_preserving φ hφ := by sorry
  test_fun_preserving' φ hφ := by sorry
  adjoint φ ψ hφ hψ := by
    simp [gradient,Space.div,Space.deriv,Space.coord]
    have := hψ.differentiable
    conv =>
      rhs;
      enter [2,x,1,1,2,i]
      rw[fderiv_sum (by fun_prop)]
      enter [1,2,j]
      rw[fderiv_const_mul (by fun_prop)]

    conv =>
      rhs;
      enter [2,x]
      rw[Finset.sum_mul]
      enter [1,2,i]
      rw[ContinuousLinearMap.sum_apply]
      rw[Finset.sum_mul]

    simp [integral_neg, integral_finset_sum _ (by sorry), mul_assoc, integral_const_mul]
    simp [Space.basis]

    have h : ∀ (i : Fin d),
      ∫ (x : Space d), (fderiv ℝ (ψ · i) x) (EuclideanSpace.single i 1) * φ x ∂volume
      =
      - ∫ (x : Space d), (ψ x i) * fderiv ℝ φ x (EuclideanSpace.single i 1) ∂volume := sorry

    simp [h]
    rw[← integral_finset_sum _ (by sorry)]
    simp only [← smul_eq_mul, ← map_smul, ← map_sum]
    congr; funext x; congr
    ext j
    rw[Finset.sum_apply]
    simp

  ext := by
    intro K cK
    use (Metric.cthickening 1 K)
    constructor
    · exact IsCompact.cthickening cK
    constructor
    · exact Metric.self_subset_cthickening K
    · intro φ φ' hφ
      have h : ∀ (i : Fin d), ∀ x ∈ K,
          (fun x => Space.coord i (φ x)) =ᶠ[nhds x] fun x => Space.coord i (φ' x) := by
        intro i x hx
        apply Filter.eventuallyEq_of_mem (s := Metric.thickening 1 K)
        refine mem_interior_iff_mem_nhds.mp ?_
        rw [@mem_interior]
        use Metric.thickening 1 K
        simp only [subset_refl, true_and]
        apply And.intro
        · exact Metric.isOpen_thickening
        · rw [@Metric.mem_thickening_iff_exists_edist_lt]
          use x
          simpa using hx
        · intro x hx
          have hx' : x ∈ Metric.cthickening 1 K := Metric.thickening_subset_cthickening 1 K hx
          simp_all [hφ]
      intro x hx; congr 1
      simp [Space.div,Space.deriv]
      congr; funext i; congr 1
      exact Filter.EventuallyEq.fderiv_eq (h _ _ hx)

lemma div {d} :
    HasVarAdjoint
      (fun (φ : Space d → Space d) x => Space.div φ x)
      (fun ψ x => - gradient ψ x) := sorry

lemma prod {F : (X → U) → (X → V)} {G : (X → U) → (X → W)} {F' G'}
    {μ : Measure X} [OpensMeasurableSpace X] [IsFiniteMeasureOnCompacts μ]
    (hF : HasVarAdjoint F F' μ) (hG : HasVarAdjoint G G' μ) :
    HasVarAdjoint
      (fun φ x => (WithLp.equiv 2 _).symm (F φ x, G φ x))
      (fun φ x => F' (fun x' => (φ x').1) x + G' (fun x' => (φ x').2) x) μ := sorry

lemma fst {F : (X → U) → (X → WithLp 2 (W×V))}
    {μ : Measure X} [OpensMeasurableSpace X] [IsFiniteMeasureOnCompacts μ]
    (hF : HasVarAdjoint F F' μ) :
    HasVarAdjoint
      (fun φ x => (F φ x).1)
      (fun φ x => F' (fun x' => (WithLp.equiv 2 _).symm (φ x', 0)) x) μ := sorry

lemma snd {F : (X → U) → (X → WithLp 2 (W×V))}
    {μ : Measure X} [OpensMeasurableSpace X] [IsFiniteMeasureOnCompacts μ]
    (hF : HasVarAdjoint F F' μ) :
    HasVarAdjoint
      (fun φ x => (F φ x).2)
      (fun φ x => F' (fun x' => (WithLp.equiv 2 _).symm (0, φ x')) x) μ := sorry
=======
    obtain ⟨L,cL,h⟩ := hF.ext K cK
    exact ⟨L,cL,by intro _ _ hφ _ _; apply h <;> simp_all⟩
>>>>>>> 9667ef61
<|MERGE_RESOLUTION|>--- conflicted
+++ resolved
@@ -440,7 +440,6 @@
     · simp; fun_prop
   ext := by
     intro K cK
-<<<<<<< HEAD
     obtain ⟨L,cL,sL,h⟩ := hF.ext K cK
     exact ⟨L,cL,sL,by intro _ _ hφ _ _; apply h <;> simp_all⟩
 
@@ -556,8 +555,4 @@
     (hF : HasVarAdjoint F F' μ) :
     HasVarAdjoint
       (fun φ x => (F φ x).2)
-      (fun φ x => F' (fun x' => (WithLp.equiv 2 _).symm (0, φ x')) x) μ := sorry
-=======
-    obtain ⟨L,cL,h⟩ := hF.ext K cK
-    exact ⟨L,cL,by intro _ _ hφ _ _; apply h <;> simp_all⟩
->>>>>>> 9667ef61
+      (fun φ x => F' (fun x' => (WithLp.equiv 2 _).symm (0, φ x')) x) μ := sorry