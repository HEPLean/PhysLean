--- conflicted
+++ resolved
@@ -135,17 +135,11 @@
 lemma unique {X : Type*} [NormedAddCommGroup X] [InnerProductSpace ℝ X]
     [MeasureSpace X] [OpensMeasurableSpace X]
     [IsFiniteMeasureOnCompacts (@volume X _)] [(@volume X _).IsOpenPosMeasure]
-<<<<<<< HEAD
-    {F : (X → U) → (X → V)} {u : X → U}
-    {F' G'} (hF : HasVarAdjDerivAt F F' u) (hG : HasVarAdjDerivAt F G' u)
-    (φ : X → V) (hφ : ContDiff ℝ ∞ φ) :
-=======
     {Y : Type*} [NormedAddCommGroup Y] [InnerProductSpace ℝ Y]
     [FiniteDimensional ℝ Y] [MeasureSpace Y]
     {F : (X → U) → (Y → V)} {u : X → U}
     {F' G'} (hF : HasVarAdjDerivAt F F' u) (hG : HasVarAdjDerivAt F G' u)
     (φ : Y → V) (hφ : ContDiff ℝ ∞ φ) :
->>>>>>> 2f79a1d1
     F' φ = G' φ :=
   HasVarAdjoint.unique hF.adjoint hG.adjoint φ hφ
 
@@ -405,7 +399,6 @@
         apply hG.adjoint
         exact apply_smooth_self hF
 
-<<<<<<< HEAD
 protected lemma fderiv (u : X → U) (dx : X) (hu : ContDiff ℝ ∞ u) :
     HasVarAdjDerivAt
       (fun (φ : X → U) x => fderiv ℝ φ x dx)
@@ -419,7 +412,4 @@
 lemma div {d} (u : Space d → Space d) (hu : ContDiff ℝ ∞ u) :
     HasVarAdjDerivAt
       (fun (φ : Space d → Space d) x => Space.div φ x)
-      (fun ψ x => - gradient ψ x) u := sorry
-=======
-end OnFiniteMeasures
->>>>>>> 2f79a1d1
+      (fun ψ x => - gradient ψ x) u := sorry