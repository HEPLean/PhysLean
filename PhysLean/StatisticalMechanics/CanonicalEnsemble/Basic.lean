/-
Copyright (c) 2025 Joseph Tooby-Smith. All rights reserved.
Released under Apache 2.0 license as described in the file LICENSE.
Authors: Matteo Cipollina, Joseph Tooby-Smith
-/
import PhysLean.Thermodynamics.Temperature.Basic
import Mathlib.MeasureTheory.Measure.ProbabilityMeasure
import Mathlib.Analysis.Calculus.ParametricIntegral
import PhysLean.Meta.Informal.SemiFormal
import PhysLean.Meta.Linters.Sorry
import Mathlib.Analysis.SpecialFunctions.Log.Summable
import Mathlib.MeasureTheory.Integral.Prod
import Mathlib.Order.Filter.AtTopBot.Basic
/-!
# Canonical Ensemble: Core Definitions

A *canonical ensemble* describes a system in thermal equilibrium with a heat bath at fixed
temperature `T`. This file gives a measure–theoretic, semi–classical formalization intended to
work uniformly for discrete (counting measure) and continuous (Lebesgue–type) models.

## 1. Semi–Classical Normalization

Classical phase–space integrals produce *dimensionful* quantities. To obtain dimensionless
thermodynamic objects (and an absolute entropy) we introduce:

* `phase_space_unit : ℝ` (physically Planck's constant `h`);
* `dof : ℕ` the number of degrees of freedom.

The *physical* partition function is obtained from the *mathematical* one by dividing by
`phase_space_unit ^ dof`. This yields the standard semi–classical correction preventing
ambiguities such as the Gibbs paradox.

## 2. Mathematical vs Physical Quantities

We keep both layers:

* Mathematical / raw:
  - `mathematicalPartitionFunction (T)`   :  ∫ exp(-β E) dμ
  - `probability` (density w.r.t. `μ`)
  - `differentialEntropy` (can be negative, unit–dependent)

* Physical / dimensionless:
  - `partitionFunction`  :  `Z = Z_math / h^dof`
  - `physicalProbability` : dimensionless density
  - `helmholtzFreeEnergy` : `F = -kB T log Z`
  - `thermodynamicEntropy` : absolute entropy `(U - F)/T = -kB ∫ ρ_phys log ρ_phys`

Each physical quantity is expressed explicitly in terms of its mathematical ancestor.

## 3. Core Structure

We assume `phase_space_unit > 0` and `μ` σ–finite. No probability assumption is imposed:
normalization is recovered via the Boltzmann weighted measure.

## 4. Boltzmann & Probability Measures

* `μBolt T`  : Boltzmann (unnormalized) measure `withDensity exp(-β E)`
* `μProd T`  : normalized probability measure (rescaled `μBolt T`)
* `probability T i` : the density `exp(-β E(i)) / Z_math`
* `physicalProbability` : `probability * (phase_space_unit ^ dof)`

## 5. Energies & Entropies

* `meanEnergy` : expectation of energy under `μProd`.
* `differentialEntropy` : `-kB ∫ log(probability) dμProd`
* `thermodynamicEntropy` : `-kB ∫ log(physicalProbability) dμProd`
  (proved later to coincide with the textbook `(U - F)/T`).

A helper lemma supplies positivity of the partition function under mild assumptions and
non–negativity criteria for the entropy when `probability ≤ 1` (automatic in finite discrete
settings, not in general continuous ones).

## 6. Algebraic Operations

We construct composite ensembles:

* Addition `(𝓒₁ + 𝓒₂)` on product microstates: energies add, measures take product,
  degrees of freedom add, and (physically) the same `phase_space_unit` is reused.
* Multiplicity `nsmul n 𝓒`: `n` distinguishable, non–interacting copies (product of `n` copies).
* Transport along measurable equivalences via `congr`.

These operations respect partition functions, free energies, and (under suitable hypotheses)
mean energies and integrability.

## 7. Notational & Implementation Notes

* We work over an arbitrary measurable type `ι`, allowing both finite and continuous models.
* `β` is accessed through the `Temperature` structure (`T.β`).
* Most positivity / finiteness conditions are hypotheses on lemmas instead of global axioms,
  enabling reuse in formal derivations of fluctuation and response identities.

## 8. References

* L. D. Landau & E. M. Lifshitz, *Statistical Physics, Part 1*.
* D. Tong, Cambridge Lecture Notes (sections on canonical ensemble).
  - https://www.damtp.cam.ac.uk/user/tong/statphys/statmechhtml/S1.html
  - https://www.damtp.cam.ac.uk/user/tong/statphys/two.pdf

## 9. Roadmap

Subsequent files (`Lemmas.lean`) prove:
* Relations among entropies and free energies.
* Fundamental identity `F = U - T S`.
* Derivative (response) formulas: `U = -∂_β log Z`.
-/

open MeasureTheory Real Temperature
open scoped Temperature

/-- A Canonical ensemble is described by a type `ι`, corresponding to the type of microstates,
and a map `ι → ℝ` which associates which each microstate an energy
and physical constants needed to define dimensionless thermodynamic quantities. -/
structure CanonicalEnsemble (ι : Type) [MeasurableSpace ι] : Type where
  /-- The energy of associated with a mircrostate of the canonical ensemble. -/
  energy : ι → ℝ
  /-- The number of degrees of freedom, used to make the partition function dimensionless.
  For a classical system of N particles in 3D, this is `3N`. For a system of N spins,
  this is typically `0` as the state space is already discrete. -/
  dof : ℕ
  /-- The unit of action used to make the phase space volume dimensionless.
  This constant is necessary to define an absolute (rather than relative) thermodynamic
  entropy. In the semi-classical approach, this unit is identified with Planck's constant `h`.
  For discrete systems with a counting measure, this unit should be set to `1`. -/
  phaseSpaceunit : ℝ := 1
  /-- Assumption that the phase space unit is positive. -/
  hPos : 0 < phaseSpaceunit := by positivity
  energyMeasurable : Measurable energy
  /-- The measure on the indexing set of microstates. -/
  μ : MeasureTheory.Measure ι := by volume_tac
  [μ_sigmaFinite : SigmaFinite μ]

namespace CanonicalEnsemble
open Real Temperature

variable {ι ι1 : Type} [MeasurableSpace ι]
  [MeasurableSpace ι1] (𝓒 : CanonicalEnsemble ι) (𝓒1 : CanonicalEnsemble ι1)

instance : SigmaFinite 𝓒.μ := 𝓒.μ_sigmaFinite

@[ext]
lemma ext {𝓒 𝓒' : CanonicalEnsemble ι} (h_energy : 𝓒.energy = 𝓒'.energy)
    (h_dof : 𝓒.dof = 𝓒'.dof) (h_h : 𝓒.phaseSpaceunit = 𝓒'.phaseSpaceunit)
    (h_μ : 𝓒.μ = 𝓒'.μ) : 𝓒 = 𝓒' := by
  cases 𝓒; cases 𝓒'; simp_all

@[fun_prop]
lemma energy_measurable' : Measurable 𝓒.energy := 𝓒.energyMeasurable

/-- The addition of two `CanonicalEnsemble`. The degrees of freedom are added.
Note: This is only physically meaningful if the two systems share the same `phase_space_unit`. -/
noncomputable instance {ι1 ι2 : Type} [MeasurableSpace ι1] [MeasurableSpace ι2] :
    HAdd (CanonicalEnsemble ι1) (CanonicalEnsemble ι2)
    (CanonicalEnsemble (ι1 × ι2)) where
  hAdd := fun 𝓒1 𝓒2 => {
    energy := fun (i : ι1 × ι2) => 𝓒1.energy i.1 + 𝓒2.energy i.2
    dof := 𝓒1.dof + 𝓒2.dof
    phaseSpaceunit := 𝓒1.phaseSpaceunit
    hPos := 𝓒1.hPos
    μ := 𝓒1.μ.prod 𝓒2.μ
    energyMeasurable := by fun_prop
  }

/-- The canonical ensemble with no microstates. -/
def empty : CanonicalEnsemble Empty where
  energy := isEmptyElim
  dof := 0
  μ := 0
  energyMeasurable := by fun_prop

/-- Given a measurable equivalence `e : ι1 ≃ᵐ ι`, this is the corresponding canonical ensemble
on `ι1`. The physical properties (`dof`, `phase_space_unit`) are unchanged. -/
noncomputable def congr (e : ι1 ≃ᵐ ι) : CanonicalEnsemble ι1 where
  energy := fun i => 𝓒.energy (e i)
  dof := 𝓒.dof
  phaseSpaceunit := 𝓒.phaseSpaceunit
  hPos := 𝓒.hPos
  μ := 𝓒.μ.map e.symm
  energyMeasurable := by
    apply Measurable.comp
    · fun_prop
    · exact MeasurableEquiv.measurable e
  μ_sigmaFinite := MeasurableEquiv.sigmaFinite_map e.symm

@[simp]
lemma congr_energy_comp_symmm (e : ι1 ≃ᵐ ι) :
    (𝓒.congr e).energy ∘ e.symm = 𝓒.energy := by
  funext i
  simp [congr]

/-- Scalar multiplication of `CanonicalEnsemble`, defined such that
`nsmul n 𝓒` represents `n` non-interacting, distinguishable copies of the ensemble `𝓒`. -/
noncomputable def nsmul (n : ℕ) (𝓒 : CanonicalEnsemble ι) : CanonicalEnsemble (Fin n → ι) where
  energy := fun f => ∑ i, 𝓒.energy (f i)
  dof := n * 𝓒.dof
  phaseSpaceunit := 𝓒.phaseSpaceunit
  hPos := 𝓒.hPos
  μ := MeasureTheory.Measure.pi fun _ => 𝓒.μ
  energyMeasurable := by fun_prop

set_option linter.unusedVariables false in
/-- The microstates of a canonical ensemble. -/
@[nolint unusedArguments]
abbrev microstates (𝓒 : CanonicalEnsemble ι) : Type := ι

/-! ## Properties of physical parameters -/

@[simp]
lemma dof_add (𝓒1 : CanonicalEnsemble ι) (𝓒2 : CanonicalEnsemble ι1) :
    (𝓒1 + 𝓒2).dof = 𝓒1.dof + 𝓒2.dof := rfl

@[simp]
lemma phase_space_unit_add (𝓒1 : CanonicalEnsemble ι) (𝓒2 : CanonicalEnsemble ι1) :
    (𝓒1 + 𝓒2).phaseSpaceunit = 𝓒1.phaseSpaceunit := rfl

@[simp]
lemma dof_nsmul (n : ℕ) : (nsmul n 𝓒).dof = n * 𝓒.dof := rfl

@[simp]
lemma phase_space_unit_nsmul (n : ℕ) :
    (nsmul n 𝓒).phaseSpaceunit = 𝓒.phaseSpaceunit := rfl

@[simp]
lemma dof_congr (e : ι1 ≃ᵐ ι) :
    (𝓒.congr e).dof = 𝓒.dof := rfl

@[simp]
lemma phase_space_unit_congr (e : ι1 ≃ᵐ ι) :
    (𝓒.congr e).phaseSpaceunit = 𝓒.phaseSpaceunit := rfl

/-! ## The measure -/

lemma μ_add : (𝓒 + 𝓒1).μ = 𝓒.μ.prod 𝓒1.μ := rfl

lemma μ_nsmul (n : ℕ) : (nsmul n 𝓒).μ = MeasureTheory.Measure.pi fun _ => 𝓒.μ := rfl

lemma μ_nsmul_zero_eq : (nsmul 0 𝓒).μ = Measure.pi (fun _ => 0) := by
  simp [nsmul]
  congr
  funext x
  exact Fin.elim0 x

/-!

## The energy of the microstates

-/

@[simp]
lemma energy_add_apply (i : microstates (𝓒 + 𝓒1)) :
    (𝓒 + 𝓒1).energy i = 𝓒.energy i.1 + 𝓒1.energy i.2 := rfl

@[simp]
lemma energy_nsmul_apply (n : ℕ) (f : Fin n → microstates 𝓒) :
    (nsmul n 𝓒).energy f = ∑ i, 𝓒.energy (f i) := rfl

@[simp]
lemma energy_congr_apply (e : ι1 ≃ᵐ ι) (i : ι1) :
    (𝓒.congr e).energy i = 𝓒.energy (e i) := rfl

/-! ## Induction for nsmul -/

open MeasureTheory

lemma nsmul_succ (n : ℕ) [SigmaFinite 𝓒.μ] : nsmul n.succ 𝓒 = (𝓒 + nsmul n 𝓒).congr
    (MeasurableEquiv.piFinSuccAbove (fun _ => ι) 0) := by
  ext1
  · ext x
    simp only [Nat.succ_eq_add_one, energy_nsmul_apply, congr_energy_comp_symmm,
      MeasurableEquiv.piFinSuccAbove_apply, Fin.insertNthEquiv_zero, Fin.consEquiv_symm_apply,
      energy_add_apply, MeasurableEquiv.symm_apply_apply]
    exact Fin.sum_univ_succAbove (fun i => 𝓒.energy (x i)) 0
  · simp [Nat.succ_eq_add_one, Nat.succ_mul, dof_nsmul, add_comm, add_left_comm, add_assoc]
  · simp
  · refine Eq.symm (MeasureTheory.MeasurePreserving.map_eq ?_)
    refine MeasurePreserving.symm _ ?_
    exact MeasureTheory.measurePreserving_piFinSuccAbove (n := n) (fun _ => 𝓒.μ) 0

/-!

## Non zero nature of the measure

-/

instance [NeZero 𝓒.μ] [NeZero 𝓒1.μ] : NeZero (𝓒 + 𝓒1).μ := by
  simp [μ_add]
  refine { out := ?_ }
  rw [← @Measure.measure_univ_pos]
  have h1 : (𝓒.μ.prod (𝓒1.μ)) Set.univ =
      (𝓒.μ Set.univ) * (𝓒1.μ Set.univ) := by
    rw [← @Measure.prod_prod]
    simp
  rw [h1]
  exact NeZero.pos (𝓒.μ Set.univ * 𝓒1.μ Set.univ)

instance μ_neZero_congr [NeZero 𝓒.μ] (e : ι1 ≃ᵐ ι) :
    NeZero (𝓒.congr e).μ := by
  refine { out := ?_ }
  rw [← @Measure.measure_univ_pos]
  simp only [Measure.measure_univ_pos, ne_eq]
  refine (Measure.map_ne_zero_iff ?_).mpr ?_
  · fun_prop
  · exact Ne.symm (NeZero.ne' _)

instance [NeZero 𝓒.μ] (n : ℕ) : NeZero (nsmul n 𝓒).μ := by
  induction n with
  | zero =>
    rw [μ_nsmul_zero_eq]
    rw [@neZero_iff]
    simp only [ne_eq]
    refine Measure.measure_univ_ne_zero.mp ?_
    simp
  | succ n ih =>
    rw [nsmul_succ]
    infer_instance

/-!

## The Boltzmann measure

-/

/-- The Boltzmann measure on the space of microstates. -/
noncomputable def μBolt (T : Temperature) : MeasureTheory.Measure ι :=
  𝓒.μ.withDensity (fun i => ENNReal.ofReal (exp (- T.β * 𝓒.energy i)))

instance (T : Temperature) : SigmaFinite (𝓒.μBolt T) :=
  inferInstanceAs
    (SigmaFinite (𝓒.μ.withDensity (fun i => ENNReal.ofReal (exp (- β T * 𝓒.energy i)))))

@[simp]
lemma μBolt_add (T : Temperature) :
    (𝓒 + 𝓒1).μBolt T = (𝓒.μBolt T).prod (𝓒1.μBolt T) := by
  simp_rw [μBolt, μ_add]
  rw [MeasureTheory.prod_withDensity]
  congr
  funext i
  rw [← ENNReal.ofReal_mul, ← Real.exp_add]
  simp only [energy_add_apply, neg_mul]
  ring_nf
  · exact exp_nonneg _
  · fun_prop
  · fun_prop

lemma μBolt_congr (e : ι1 ≃ᵐ ι) (T : Temperature) : (𝓒.congr e).μBolt T =
    (𝓒.μBolt T).map e.symm := by
  simp [congr, μBolt]
  refine Measure.ext_of_lintegral _ fun φ hφ ↦ ?_
  rw [lintegral_withDensity_eq_lintegral_mul₀]
  rw [lintegral_map, lintegral_map, lintegral_withDensity_eq_lintegral_mul₀]
  congr
  funext i
  simp only [Pi.mul_apply, MeasurableEquiv.apply_symm_apply]
  repeat fun_prop

lemma μBolt_nsmul [SigmaFinite 𝓒.μ] (n : ℕ) (T : Temperature) :
    (nsmul n 𝓒).μBolt T = MeasureTheory.Measure.pi fun _ => (𝓒.μBolt T) := by
  induction n with
  | zero =>
    simp [nsmul, μBolt]
    congr
    funext x
    exact Fin.elim0 x
  | succ n ih =>
    rw [nsmul_succ, μBolt_congr]
    rw [μBolt_add]
    refine MeasurePreserving.map_eq ?_
    refine MeasurePreserving.symm _ ?_
    rw [ih]
    exact MeasureTheory.measurePreserving_piFinSuccAbove (fun _ => 𝓒.μBolt T) 0

lemma μBolt_ne_zero_of_μ_ne_zero (T : Temperature) (h : 𝓒.μ ≠ 0) :
    𝓒.μBolt T ≠ 0 := by
  simp [μBolt] at ⊢ h
  rw [Measure.ext_iff'] at ⊢ h
  simp only [Measure.coe_zero, Pi.zero_apply]
  have hs : {x | ENNReal.ofReal (rexp (-(↑T.β * 𝓒.energy x))) ≠ 0} = Set.univ := by
    ext i
    simp only [ne_eq, ENNReal.ofReal_eq_zero, not_le, Set.mem_setOf_eq, Set.mem_univ, iff_true]
    exact exp_pos _
  conv =>
    enter [1, s]
    rw [MeasureTheory.withDensity_apply_eq_zero' (by fun_prop), hs]
    simp
  simpa using h

instance (T : Temperature) [NeZero 𝓒.μ] : NeZero (𝓒.μBolt T) := by
  refine { out := ?_ }
  apply μBolt_ne_zero_of_μ_ne_zero
  exact Ne.symm (NeZero.ne' 𝓒.μ)

instance (T : Temperature) [IsFiniteMeasure (𝓒.μBolt T)] [IsFiniteMeasure (𝓒1.μBolt T)] :
    IsFiniteMeasure ((𝓒 + 𝓒1).μBolt T) := by
  simp only [μBolt_add]; infer_instance

instance (T : Temperature) [IsFiniteMeasure (𝓒.μBolt T)] (n : ℕ) :
    IsFiniteMeasure ((nsmul n 𝓒).μBolt T) := by
  simp [μBolt_nsmul]; infer_instance

/-!

## The Mathematical Partition Function

-/

/-- The mathematical partition function, defined as the integral of the Boltzmann factor.
This quantity may have physical dimensions. See `CanonicalEnsemble.partitionFunction` for
the dimensionless physical version. -/
noncomputable def mathematicalPartitionFunction (T : Temperature) : ℝ := (𝓒.μBolt T).real Set.univ

lemma mathematicalPartitionFunction_eq_integral (T : Temperature) :
    mathematicalPartitionFunction 𝓒 T = ∫ i, exp (- T.β * 𝓒.energy i) ∂𝓒.μ := by
  trans ∫ i, 1 ∂𝓒.μBolt T
  · simp only [integral_const, smul_eq_mul, mul_one]
    rfl
  rw [μBolt]
  erw [integral_withDensity_eq_integral_smul]
  congr
  funext x
  simp [HSMul.hSMul, SMul.smul]
  · exact exp_nonneg _
  · fun_prop

lemma mathematicalPartitionFunction_add {T : Temperature} :
    (𝓒 + 𝓒1).mathematicalPartitionFunction T =
    𝓒.mathematicalPartitionFunction T * 𝓒1.mathematicalPartitionFunction T := by
  simp_rw [mathematicalPartitionFunction, μBolt_add]
  rw [← measureReal_prod_prod, Set.univ_prod_univ]

@[simp]
lemma mathematicalPartitionFunction_congr (e : ι1 ≃ᵐ ι) (T : Temperature) :
    (𝓒.congr e).mathematicalPartitionFunction T = 𝓒.mathematicalPartitionFunction T := by
  rw [mathematicalPartitionFunction_eq_integral, mathematicalPartitionFunction_eq_integral]
  simp only [congr]
  rw [integral_map_equiv]
  simp

<<<<<<< HEAD
/-- The `mathematicalPartitionFunction_nsmul` function of `n` copies of a canonical ensemble. -/
lemma mathematicalPartitionFunction_nsmul (n : ℕ) (T : Temperature) :
    (nsmul n 𝓒).mathematicalPartitionFunction T = (𝓒.mathematicalPartitionFunction T) ^ n := by
  simp_rw [mathematicalPartitionFunction, μBolt_nsmul, measureReal_def, Measure.pi_univ]
  simp [ENNReal.toReal_prod]
=======
/-- The partition function of `n` copies of a canonical ensemble. -/
lemma partitionFunction_nsmul (n : ℕ) (T : Temperature) :
    (nsmul n 𝓒).partitionFunction T = (𝓒.partitionFunction T) ^ n := by
  simp only [partitionFunction, μBolt_nsmul]
  rw [measureReal_def, Measure.pi_univ]
  simp only [Finset.prod_const, Finset.card_univ, Fintype.card_fin, ENNReal.toReal_pow]
  rfl
>>>>>>> 8790ba7e

lemma mathematicalPartitionFunction_nonneg (T : Temperature) :
    0 ≤ 𝓒.mathematicalPartitionFunction T := by
  rw [mathematicalPartitionFunction]; exact measureReal_nonneg

lemma mathematicalPartitionFunction_eq_zero_iff (T : Temperature) [IsFiniteMeasure (𝓒.μBolt T)] :
    mathematicalPartitionFunction 𝓒 T = 0 ↔ 𝓒.μ = 0 := by
  simp [mathematicalPartitionFunction]
  rw [measureReal_def]
  rw [ENNReal.toReal_eq_zero_iff]
  simp only [measure_ne_top, or_false]
  rw [μBolt]
  rw [MeasureTheory.withDensity_apply_eq_zero']
  simp only [neg_mul, ne_eq, ENNReal.ofReal_eq_zero, not_le, Set.inter_univ]
  let s : Set ι := {x | 0 < rexp (-(T.β * 𝓒.energy x))}
  have h : s = Set.univ := by
    ext i
    simp [s]
    exact exp_pos (-(T.β * 𝓒.energy i))
  change 𝓒.μ s = 0 ↔ 𝓒.μ = 0
  rw [h]
  simp only [Measure.measure_univ_eq_zero]
  fun_prop

open NNReal

lemma mathematicalPartitionFunction_comp_ofβ_apply (β : ℝ≥0) :
    𝓒.mathematicalPartitionFunction (ofβ β) =
    (𝓒.μ.withDensity (fun i => ENNReal.ofReal (exp (- β * 𝓒.energy i)))).real Set.univ := by
  simp only [mathematicalPartitionFunction, μBolt, β_ofβ, neg_mul]

/-- The partition function is strictly positive provided the underlying
measure is non-zero and the Boltzmann measure is finite. -/
lemma mathematicalPartitionFunction_pos (T : Temperature)
    [IsFiniteMeasure (𝓒.μBolt T)] [NeZero 𝓒.μ] :
    0 < 𝓒.mathematicalPartitionFunction T := by
  simp [mathematicalPartitionFunction]

open NNReal Constants

/-! ## The probability density -/

/-- The probability density function of the canonical ensemble.
Note: In the general measure-theoretic case, this is a density with respect to the
underlying measure `𝓒.μ` and is not necessarily less than or equal to 1. In the
case of a finite ensemble with the counting measure, this value corresponds to the
probability of the microstate. -/
noncomputable def probability (T : Temperature) (i : ι) : ℝ :=
  (exp (- T.β * 𝓒.energy i)) / 𝓒.mathematicalPartitionFunction T

/-! ## The probability measure -/

lemma probability_add {T : Temperature} (i : ι × ι1) :
    (𝓒 + 𝓒1).probability T i = 𝓒.probability T i.1 * 𝓒1.probability T i.2 := by
  simp [probability, mathematicalPartitionFunction_add, mul_add, Real.exp_add]
  ring

@[simp]
lemma probability_congr (e : ι1 ≃ᵐ ι) (T : Temperature) (i : ι1) :
    (𝓒.congr e).probability T i = 𝓒.probability T (e i) := by
  simp [probability]

lemma probability_nsmul (n : ℕ) (T : Temperature) (f : Fin n → ι) :
    (nsmul n 𝓒).probability T f = ∏ i, 𝓒.probability T (f i) := by
  induction n with
  | zero =>
    simp [probability, mathematicalPartitionFunction_nsmul]
  | succ n ih =>
    rw [nsmul_succ]
    rw [probability_congr]
    rw [probability_add]
    simp only [MeasurableEquiv.piFinSuccAbove_apply, Fin.insertNthEquiv_zero,
      Fin.consEquiv_symm_apply]
    rw [ih]
    exact Eq.symm (Fin.prod_univ_succAbove (fun i => 𝓒.probability T (f i)) 0)

/-- The probability measure associated with the Boltzmann distribution of a
  canonical ensemble. -/
noncomputable def μProd (T : Temperature) : MeasureTheory.Measure ι :=
  (𝓒.μBolt T Set.univ)⁻¹ • 𝓒.μBolt T

instance (T : Temperature) : SigmaFinite (𝓒.μProd T) :=
  inferInstanceAs (SigmaFinite ((𝓒.μBolt T Set.univ)⁻¹ • 𝓒.μBolt T))

instance (T : Temperature) [IsFiniteMeasure (𝓒.μBolt T)]
  [NeZero 𝓒.μ] : IsProbabilityMeasure (𝓒.μProd T) := inferInstanceAs <|
  IsProbabilityMeasure ((𝓒.μBolt T Set.univ)⁻¹ • 𝓒.μBolt T)

instance {T} : IsFiniteMeasure (𝓒.μProd T) := by
  rw [μProd]
  infer_instance

lemma μProd_add {T : Temperature} [IsFiniteMeasure (𝓒.μBolt T)]
    [IsFiniteMeasure (𝓒1.μBolt T)] : (𝓒 + 𝓒1).μProd T = (𝓒.μProd T).prod (𝓒1.μProd T) := by
  rw [μProd, μProd, μProd, μBolt_add]
  rw [MeasureTheory.Measure.prod_smul_left, MeasureTheory.Measure.prod_smul_right]
  rw [smul_smul]
  congr
  trans ((𝓒.μBolt T) Set.univ * (𝓒1.μBolt T) Set.univ)⁻¹
  swap
  · by_cases h : (𝓒.μBolt T) Set.univ = 0
    · simp [h]
    by_cases h1 : (𝓒1.μBolt T) Set.univ = 0
    · simp [h1]
    rw [ENNReal.mul_inv]
    · simp
    · simp
  · rw [← @Measure.prod_prod]
    simp

lemma μProd_congr (e : ι1 ≃ᵐ ι) (T : Temperature) :
    (𝓒.congr e).μProd T = (𝓒.μProd T).map e.symm := by
  simp [μProd, μBolt_congr]
  congr 2
  rw [MeasurableEquiv.map_apply]
  simp

lemma μProd_nsmul (n : ℕ) (T : Temperature) [IsFiniteMeasure (𝓒.μBolt T)] :
    (nsmul n 𝓒).μProd T = MeasureTheory.Measure.pi fun _ => 𝓒.μProd T := by
  induction n with
  | zero =>
    simp [nsmul, μProd, μBolt]
    congr
    funext x
    exact Fin.elim0 x
  | succ n ih =>
    rw [nsmul_succ]
    rw [μProd_congr]
    rw [μProd_add]
    refine MeasurePreserving.map_eq ?_
    refine MeasurePreserving.symm _ ?_
    rw [ih]
    exact MeasureTheory.measurePreserving_piFinSuccAbove (fun _ => 𝓒.μProd T) 0

/-!

## Integrability of energy

-/

@[fun_prop]
lemma integrable_energy_add (T : Temperature) [IsFiniteMeasure (𝓒.μBolt T)]
    [IsFiniteMeasure (𝓒1.μBolt T)]
    (h : Integrable 𝓒.energy (𝓒.μProd T)) (h1 : Integrable 𝓒1.energy (𝓒1.μProd T)) :
    Integrable (𝓒 + 𝓒1).energy ((𝓒 + 𝓒1).μProd T) := by
  rw [μProd_add]
  refine Integrable.add'' ?_ ?_
  · have h1 : (fun (i : ι × ι1) => 𝓒.energy i.1)
      = fun (i : ι × ι1) => 𝓒.energy i.1 * (fun (i : ι1) => 1) i.2 := by
      funext i
      simp
    rw [h1]
    apply Integrable.mul_prod (f := 𝓒.energy) (g := (fun (i : ι1) => 1))
    · fun_prop
    · fun_prop
  · have h1 : (fun (i : ι × ι1) => 𝓒1.energy i.2)
      = fun (i : ι × ι1) => (fun (i : ι) => 1) i.1 * 𝓒1.energy i.2 := by
      funext i
      simp
    rw [h1]
    apply Integrable.mul_prod (f := (fun (i : ι) => 1)) (g := 𝓒1.energy)
    · fun_prop
    · fun_prop

@[fun_prop]
lemma integrable_energy_congr (T : Temperature) (e : ι1 ≃ᵐ ι)
    (h : Integrable 𝓒.energy (𝓒.μProd T)) :
    Integrable (𝓒.congr e).energy ((𝓒.congr e).μProd T) := by
  simp [μProd_congr]
  refine (integrable_map_equiv e.symm (𝓒.congr e).energy).mpr ?_
  simp only [congr_energy_comp_symmm]
  exact h

@[fun_prop]
lemma integrable_energy_nsmul (n : ℕ) (T : Temperature)
    [IsFiniteMeasure (𝓒.μBolt T)]
    (h : Integrable 𝓒.energy (𝓒.μProd T)) :
    Integrable (nsmul n 𝓒).energy ((nsmul n 𝓒).μProd T) := by
  induction n with
  | zero =>
    simp [nsmul]
  | succ n ih =>
    rw [nsmul_succ]
    apply integrable_energy_congr
    apply integrable_energy_add
    · exact h
    · exact ih

/-!

## The mean energy

-/

/-- The mean energy of the canonical ensemble at temperature `T`. -/
noncomputable def meanEnergy (T : Temperature) : ℝ := ∫ i, 𝓒.energy i ∂𝓒.μProd T

lemma meanEnergy_add {T : Temperature}
    [IsFiniteMeasure (𝓒1.μBolt T)] [IsFiniteMeasure (𝓒.μBolt T)]
    [NeZero 𝓒.μ] [NeZero 𝓒1.μ]
    (h1 : Integrable 𝓒.energy (𝓒.μProd T))
    (h2 : Integrable 𝓒1.energy (𝓒1.μProd T)) :
    (𝓒 + 𝓒1).meanEnergy T = 𝓒.meanEnergy T + 𝓒1.meanEnergy T := by
  rw [meanEnergy]
  simp only [energy_add_apply]
  rw [μProd_add]
  rw [MeasureTheory.integral_prod]
  simp only
  conv_lhs =>
    enter [2, x]
    rw [integral_add (integrable_const _) h2]
    rw [integral_const]
    simp
  rw [integral_add h1 (integrable_const _)]
  rw [integral_const]
  simp
  rfl
  · simpa [μProd_add] using integrable_energy_add 𝓒 𝓒1 T h1 h2

lemma meanEnergy_congr (e : ι1 ≃ᵐ ι) (T : Temperature) :
    (𝓒.congr e).meanEnergy T = 𝓒.meanEnergy T := by
  simp [meanEnergy, μProd_congr]
  refine MeasurePreserving.integral_comp' ?_ 𝓒.energy
  refine { measurable := ?_, map_eq := ?_ }
  · exact MeasurableEquiv.measurable e
  · exact MeasurableEquiv.map_map_symm e

lemma meanEnergy_nsmul (n : ℕ) (T : Temperature)
    [IsFiniteMeasure (𝓒.μBolt T)] [NeZero 𝓒.μ]
    (h1 : Integrable 𝓒.energy (𝓒.μProd T)) :
    (nsmul n 𝓒).meanEnergy T = n * 𝓒.meanEnergy T := by
  induction n with
  | zero =>
    simp [nsmul, meanEnergy]
  | succ n ih =>
    rw [nsmul_succ, meanEnergy_congr, meanEnergy_add, ih]
    simp only [Nat.cast_add, Nat.cast_one]
    ring
    · exact h1
    · exact integrable_energy_nsmul 𝓒 n T h1

/-!

## The differential entropy

-/

/-- The (differential) entropy of the canonical ensemble. In the continuous case, this quantity
is not absolute but depends on the choice of units for the measure. It can be negative.
See `thermodynamicEntropy` for the absolute physical quantity. -/
noncomputable def differentialEntropy (T : Temperature) : ℝ :=
  - kB * ∫ i, log (probability 𝓒 T i) ∂𝓒.μProd T

/-- Probabilities are non-negative,
assuming a positive partition function. -/
lemma probability_nonneg
    (T : Temperature) [IsFiniteMeasure (𝓒.μBolt T)] [NeZero 𝓒.μ] (i : ι) :
    0 ≤ 𝓒.probability T i := by
  have hpos := mathematicalPartitionFunction_pos (𝓒:=𝓒) (T:=T)
  simp [CanonicalEnsemble.probability, div_nonneg, Real.exp_nonneg, hpos.le]

/-- Probabilities are strictly positive. -/
lemma probability_pos
    (T : Temperature) [IsFiniteMeasure (𝓒.μBolt T)] [NeZero 𝓒.μ] (i : ι) :
    0 < 𝓒.probability T i := by
<<<<<<< HEAD
  have hZpos := mathematicalPartitionFunction_pos (𝓒:=𝓒) (T:=T)
  simp [probability, div_pos, Real.exp_pos, hZpos]
=======
  have hZpos := partitionFunction_pos (𝓒:=𝓒) (T:=T)
  simp [probability, Real.exp_pos, hZpos]
>>>>>>> 8790ba7e

/-- General entropy non-negativity under a pointwise upper bound `probability ≤ 1`.
This assumption holds automatically in the finite/counting case (since sums bound each term),
but can fail in general (continuous) settings; hence we separate it as a hypothesis.
Finite case: see `CanonicalEnsemble.entropy_nonneg` in `Finite`. -/
lemma differentialEntropy_nonneg_of_prob_le_one
    (T : Temperature) [IsFiniteMeasure (𝓒.μBolt T)] [NeZero 𝓒.μ]
    (hInt : Integrable (fun i => Real.log (𝓒.probability T i)) (𝓒.μProd T))
    (hP_le_one : ∀ i, 𝓒.probability T i ≤ 1) :
    0 ≤ 𝓒.differentialEntropy T := by
  have hPoint :
      (fun i => Real.log (𝓒.probability T i)) ≤ᵐ[𝓒.μProd T] fun _ => 0 := by
    refine Filter.Eventually.of_forall ?_
    intro i
    have hpos := probability_pos (𝓒:=𝓒) (T:=T) i
    have hle := hP_le_one i
    have hle' : 𝓒.probability T i ≤ Real.exp 0 := by
      simpa [Real.exp_zero] using hle
    exact (log_le_iff_le_exp hpos).mpr hle'
  have hInt0 : Integrable (fun _ : ι => (0 : ℝ)) (𝓒.μProd T) := integrable_const _
  have hIntLe : (∫ i, Real.log (𝓒.probability T i) ∂𝓒.μProd T)
      ≤ (∫ _i, (0 : ℝ) ∂𝓒.μProd T) :=
    integral_mono_ae hInt hInt0 hPoint
  have hent :
      𝓒.differentialEntropy T
        = - kB * (∫ i, Real.log (𝓒.probability T i) ∂𝓒.μProd T) := rfl
  have hkB : 0 ≤ kB := kB_nonneg
  have hIle0 : (∫ i, Real.log (𝓒.probability T i) ∂𝓒.μProd T) ≤ 0 := by
    simpa [integral_const] using hIntLe
  have hProd :
      0 ≤ - kB * (∫ i, Real.log (𝓒.probability T i) ∂𝓒.μProd T) :=
    mul_nonneg_of_nonpos_of_nonpos (neg_nonpos.mpr hkB) hIle0
  simpa [hent] using hProd

/-!

## Thermodynamic Quantities

These are the dimensionless physical quantities derived from the mathematical definitions
by incorporating the phase space volume `𝓒.phase_space_unit ^ 𝓒.dof`.
-/

open Constants

/-- The dimensionless thermodynamic partition function, `Z = Z_math / h^dof`. -/
noncomputable def partitionFunction (T : Temperature) : ℝ :=
  𝓒.mathematicalPartitionFunction T / (𝓒.phaseSpaceunit ^ 𝓒.dof)

@[simp]
lemma partitionFunction_def (𝓒 : CanonicalEnsemble ι) (T : Temperature) :
    𝓒.partitionFunction T =
      𝓒.mathematicalPartitionFunction T / (𝓒.phaseSpaceunit ^ 𝓒.dof) := rfl

lemma partitionFunction_pos
    (𝓒 : CanonicalEnsemble ι) (T : Temperature)
    [IsFiniteMeasure (𝓒.μBolt T)] [NeZero 𝓒.μ] :
    0 < 𝓒.partitionFunction T := by
  have hZ := 𝓒.mathematicalPartitionFunction_pos T
  have hden : 0 < 𝓒.phaseSpaceunit ^ 𝓒.dof := pow_pos 𝓒.hPos _
  simp [partitionFunction, hZ, hden]

lemma partitionFunction_congr
    (𝓒 : CanonicalEnsemble ι) (e : ι1 ≃ᵐ ι) (T : Temperature) :
    (𝓒.congr e).partitionFunction T = 𝓒.partitionFunction T := by
  simp [partitionFunction]

lemma partitionFunction_add
    (𝓒 : CanonicalEnsemble ι) (𝓒1 : CanonicalEnsemble ι1)
    (T : Temperature)
    (h : 𝓒.phaseSpaceunit = 𝓒1.phaseSpaceunit) :
    (𝓒 + 𝓒1).partitionFunction T
      = 𝓒.partitionFunction T * 𝓒1.partitionFunction T := by
  simp [partitionFunction, mathematicalPartitionFunction_add, h,
        mul_comm, mul_left_comm, mul_assoc]
  ring_nf

lemma partitionFunction_nsmul
    (𝓒 : CanonicalEnsemble ι) (n : ℕ) (T : Temperature) :
    (nsmul n 𝓒).partitionFunction T
      = (𝓒.partitionFunction T) ^ n := by
  simp [partitionFunction, mathematicalPartitionFunction_nsmul,
        dof_nsmul, phase_space_unit_nsmul, pow_mul, mul_comm, mul_left_comm, mul_assoc]
  ring_nf

lemma partitionFunction_dof_zero
    (𝓒 : CanonicalEnsemble ι) (T : Temperature) (h : 𝓒.dof = 0) :
    𝓒.partitionFunction T = 𝓒.mathematicalPartitionFunction T := by
  simp [partitionFunction, h]

lemma partitionFunction_phase_space_unit_one
    (𝓒 : CanonicalEnsemble ι) (T : Temperature) (h : 𝓒.phaseSpaceunit = 1) :
    𝓒.partitionFunction T = 𝓒.mathematicalPartitionFunction T := by
  simp [partitionFunction, h]

lemma log_partitionFunction
    (𝓒 : CanonicalEnsemble ι) (T : Temperature)
    [IsFiniteMeasure (𝓒.μBolt T)] [NeZero 𝓒.μ] :
    Real.log (𝓒.partitionFunction T)
      = Real.log (𝓒.mathematicalPartitionFunction T)
        - (𝓒.dof : ℝ) * Real.log 𝓒.phaseSpaceunit := by
  have hZ := 𝓒.mathematicalPartitionFunction_pos T
  have hden : 0 < 𝓒.phaseSpaceunit ^ 𝓒.dof := pow_pos 𝓒.hPos _
  have hlogpow :
      Real.log (𝓒.phaseSpaceunit ^ 𝓒.dof)
        = (𝓒.dof : ℝ) * Real.log 𝓒.phaseSpaceunit := by
    simp
  simp [partitionFunction, Real.log_div hZ.ne' hden.ne', hlogpow,
        sub_eq_add_neg, mul_comm, mul_left_comm, mul_assoc]

/-- A rewriting form convenient under a coercion to a temperature obtained from an inverse
temperature. -/
lemma log_partitionFunction_ofβ
    (𝓒 : CanonicalEnsemble ι) (β : ℝ≥0)
    [IsFiniteMeasure (𝓒.μBolt (ofβ β))] [NeZero 𝓒.μ] :
    Real.log (𝓒.partitionFunction (ofβ β))
      = Real.log (𝓒.mathematicalPartitionFunction (ofβ β))
        - (𝓒.dof : ℝ) * Real.log 𝓒.phaseSpaceunit :=
  log_partitionFunction (𝓒:=𝓒) (T:=ofβ β)

/-- The logarithm of the mathematical partition function as an integral. -/
lemma log_mathematicalPartitionFunction_eq
    (𝓒 : CanonicalEnsemble ι) (T : Temperature) :
    Real.log (𝓒.mathematicalPartitionFunction T)
      = Real.log (∫ i, Real.exp (- T.β * 𝓒.energy i) ∂ 𝓒.μ) := by
  simp [mathematicalPartitionFunction_eq_integral]

/-- The Helmholtz free energy, `F = -k_B T log(Z)`. This is the central
quantity from which other thermodynamic properties are derived. -/
noncomputable def helmholtzFreeEnergy (T : Temperature) : ℝ :=
  - kB * T.val * Real.log (𝓒.partitionFunction T)

@[simp]
lemma helmholtzFreeEnergy_def
    (𝓒 : CanonicalEnsemble ι) (T : Temperature) :
    𝓒.helmholtzFreeEnergy T = - kB * T.val * Real.log (𝓒.partitionFunction T) := rfl

lemma helmholtzFreeEnergy_congr
    (𝓒 : CanonicalEnsemble ι) (e : ι1 ≃ᵐ ι) (T : Temperature) :
    (𝓒.congr e).helmholtzFreeEnergy T = 𝓒.helmholtzFreeEnergy T := by
  simp [helmholtzFreeEnergy, partitionFunction_congr]

lemma helmholtzFreeEnergy_dof_zero
    (𝓒 : CanonicalEnsemble ι) (T : Temperature) (h : 𝓒.dof = 0) :
    𝓒.helmholtzFreeEnergy T
      = -kB * T.val * Real.log (𝓒.mathematicalPartitionFunction T) := by
  simp [helmholtzFreeEnergy, partitionFunction, h]

lemma helmholtzFreeEnergy_phase_space_unit_one
    (𝓒 : CanonicalEnsemble ι) (T : Temperature) (h : 𝓒.phaseSpaceunit = 1) :
    𝓒.helmholtzFreeEnergy T
      = -kB * T.val * Real.log (𝓒.mathematicalPartitionFunction T) := by
  simp [helmholtzFreeEnergy, partitionFunction, h]

lemma helmholtzFreeEnergy_add
    (𝓒 : CanonicalEnsemble ι) (𝓒1 : CanonicalEnsemble ι1) (T : Temperature)
    [IsFiniteMeasure (𝓒.μBolt T)] [IsFiniteMeasure (𝓒1.μBolt T)]
    [NeZero 𝓒.μ] [NeZero 𝓒1.μ]
    (h : 𝓒.phaseSpaceunit = 𝓒1.phaseSpaceunit) :
    (𝓒 + 𝓒1).helmholtzFreeEnergy T
      = 𝓒.helmholtzFreeEnergy T + 𝓒1.helmholtzFreeEnergy T := by
  have hPF := partitionFunction_add (𝓒:=𝓒) (𝓒1:=𝓒1) (T:=T) h
  have hpf₁ : 0 < 𝓒.partitionFunction T  := partitionFunction_pos (𝓒:=𝓒)  (T:=T)
  have hpf₂ : 0 < 𝓒1.partitionFunction T := partitionFunction_pos (𝓒:=𝓒1) (T:=T)
  calc
    (𝓒 + 𝓒1).helmholtzFreeEnergy T
        = -kB * T.val * Real.log ((𝓒 + 𝓒1).partitionFunction T) := rfl
    _ = -kB * T.val * Real.log (𝓒.partitionFunction T * 𝓒1.partitionFunction T) := by
          rw [hPF]
    _ = -kB * T.val *
          (Real.log (𝓒.partitionFunction T) + Real.log (𝓒1.partitionFunction T)) := by
          rw [Real.log_mul hpf₁.ne' hpf₂.ne']
    _ = (-kB * T.val) * Real.log (𝓒.partitionFunction T)
        + (-kB * T.val) * Real.log (𝓒1.partitionFunction T) := by
          ring
    _ = 𝓒.helmholtzFreeEnergy T + 𝓒1.helmholtzFreeEnergy T := by
          simp [helmholtzFreeEnergy, mul_comm, mul_left_comm, mul_assoc]

lemma helmholtzFreeEnergy_nsmul
    (𝓒 : CanonicalEnsemble ι) (n : ℕ) (T : Temperature) :
    (nsmul n 𝓒).helmholtzFreeEnergy T
      = n * 𝓒.helmholtzFreeEnergy T := by
  have hPF := partitionFunction_nsmul (𝓒:=𝓒) (n:=n) (T:=T)
  have hlog :
      Real.log ((nsmul n 𝓒).partitionFunction T)
        = (n : ℝ) * Real.log (𝓒.partitionFunction T) := by
    rw [hPF]
    simp
  calc
    (nsmul n 𝓒).helmholtzFreeEnergy T
        = -kB * T.val * Real.log ((nsmul n 𝓒).partitionFunction T) := rfl
    _ = -kB * T.val * ((n : ℝ) * Real.log (𝓒.partitionFunction T)) := by
          rw [hlog]
    _ = (n : ℝ) * (-kB * T.val * Real.log (𝓒.partitionFunction T)) := by
          ring
    _ = n * 𝓒.helmholtzFreeEnergy T := by
          simp [helmholtzFreeEnergy, mul_comm, mul_left_comm, mul_assoc]

/-- The dimensionless physical probability density. This is is the probability density w.r.t. the
measure, obtained by dividing the phase space measure by the fundamental unit `h^dof`, making the
probability density `ρ_phys = ρ_math * h^dof` dimensionless. -/
noncomputable def physicalProbability (T : Temperature) (i : ι) : ℝ :=
  𝓒.probability T i * (𝓒.phaseSpaceunit ^ 𝓒.dof)

@[simp]
lemma physicalProbability_def (T : Temperature) (i : ι) :
    𝓒.physicalProbability T i
      = 𝓒.probability T i * (𝓒.phaseSpaceunit ^ 𝓒.dof) := rfl

lemma physicalProbability_measurable (T : Temperature) :
    Measurable (𝓒.physicalProbability T) := by
  let c : ℝ := (𝓒.phaseSpaceunit ^ 𝓒.dof) / 𝓒.mathematicalPartitionFunction T
  have h_energy_meas : Measurable fun i => 𝓒.energy i := 𝓒.energyMeasurable

  have h_mul_meas : Measurable fun i => (-(T.β : ℝ)) * 𝓒.energy i := by
    simpa [mul_comm] using h_energy_meas.const_mul (-(T.β : ℝ))
  have h_exp_meas : Measurable fun i => Real.exp (-(T.β : ℝ) * 𝓒.energy i) :=
    (continuous_exp.measurable.comp h_mul_meas)
  have h_fun_meas : Measurable fun i => c * Real.exp (-(T.β : ℝ) * 𝓒.energy i) := by
    simpa [mul_comm] using (h_exp_meas.const_mul c)
  have h_eq :
      (fun i => 𝓒.physicalProbability T i)
        = fun i => c * Real.exp (-(T.β : ℝ) * 𝓒.energy i) := by
    funext i
    simp [physicalProbability, probability, c, div_eq_mul_inv,
          mul_comm, mul_left_comm, mul_assoc]
  simpa [h_eq] using h_fun_meas

lemma physicalProbability_nonneg
    (T : Temperature) [IsFiniteMeasure (𝓒.μBolt T)] [NeZero 𝓒.μ] (i : ι) :
    0 ≤ 𝓒.physicalProbability T i := by
  have hp := 𝓒.probability_nonneg (T:=T) i
  exact mul_nonneg hp (by exact pow_nonneg (le_of_lt 𝓒.hPos) _)

lemma physicalProbability_pos
    (T : Temperature) [IsFiniteMeasure (𝓒.μBolt T)] [NeZero 𝓒.μ] (i : ι) :
    0 < 𝓒.physicalProbability T i := by
  have hp := 𝓒.probability_pos (T:=T) i
  exact mul_pos hp (pow_pos 𝓒.hPos _)

lemma log_physicalProbability
    (T : Temperature) [IsFiniteMeasure (𝓒.μBolt T)] [NeZero 𝓒.μ] (i : ι) :
    Real.log (𝓒.physicalProbability T i)
      = Real.log (𝓒.probability T i) + (𝓒.dof : ℝ) * Real.log 𝓒.phaseSpaceunit := by
  have hppos := 𝓒.probability_pos (T:=T) i
  have hpowpos : 0 < 𝓒.phaseSpaceunit ^ 𝓒.dof := pow_pos 𝓒.hPos _
  simp [physicalProbability, Real.log_mul hppos.ne' hpowpos.ne', Real.log_pow, Nat.cast_id]

lemma integral_probability
    (𝓒 : CanonicalEnsemble ι) (T : Temperature)
    [IsFiniteMeasure (𝓒.μBolt T)] [NeZero 𝓒.μ] :
    (∫ i, 𝓒.probability T i ∂ 𝓒.μ) = 1 := by
  classical
  have hZ :
      𝓒.mathematicalPartitionFunction T
        = ∫ i, Real.exp (- T.β * 𝓒.energy i) ∂ 𝓒.μ :=
    mathematicalPartitionFunction_eq_integral (𝓒:=𝓒) (T:=T)
  have hZpos : 0 < 𝓒.mathematicalPartitionFunction T :=
    𝓒.mathematicalPartitionFunction_pos T
  have h_int :
      (∫ i, 𝓒.probability T i ∂ 𝓒.μ)
        = (𝓒.mathematicalPartitionFunction T)⁻¹ *
          (∫ i, Real.exp (- T.β * 𝓒.energy i) ∂ 𝓒.μ) := by
    simp [probability, div_eq_mul_inv, integral_const_mul,
          mul_comm, mul_left_comm, mul_assoc]
  calc
    (∫ i, 𝓒.probability T i ∂ 𝓒.μ)
        = (𝓒.mathematicalPartitionFunction T)⁻¹ *
          (∫ i, Real.exp (- T.β * 𝓒.energy i) ∂ 𝓒.μ) := h_int
    _ = (𝓒.mathematicalPartitionFunction T)⁻¹ *
          𝓒.mathematicalPartitionFunction T := by simp [hZ]
    _ = 1 := by simp [hZpos.ne']

/-- Normalization of the dimensionless physical probability density over the base measure. -/
lemma integral_physicalProbability_base
    (𝓒 : CanonicalEnsemble ι) (T : Temperature)
    [IsFiniteMeasure (𝓒.μBolt T)] [NeZero 𝓒.μ] :
    (∫ i, 𝓒.physicalProbability T i ∂ 𝓒.μ)
      = 𝓒.phaseSpaceunit ^ 𝓒.dof := by
  classical
  have hnorm := integral_probability (𝓒:=𝓒) (T:=T)
  calc
    (∫ i, 𝓒.physicalProbability T i ∂ 𝓒.μ)
        = (∫ i, 𝓒.probability T i * (𝓒.phaseSpaceunit ^ 𝓒.dof) ∂ 𝓒.μ) := by
              simp [physicalProbability, mul_comm, mul_left_comm, mul_assoc]
    _ = (∫ i, 𝓒.probability T i ∂ 𝓒.μ) * (𝓒.phaseSpaceunit ^ 𝓒.dof) := by
              simp [physicalProbability, integral_mul_const,
                    mul_comm, mul_left_comm, mul_assoc]
    _ = 1 * (𝓒.phaseSpaceunit ^ 𝓒.dof) := by simp [hnorm]
    _ = 𝓒.phaseSpaceunit ^ 𝓒.dof := by ring

lemma physicalProbability_dof_zero
    (T : Temperature) (h : 𝓒.dof = 0) (i : ι) :
    𝓒.physicalProbability T i = 𝓒.probability T i := by
  simp [physicalProbability, h]

lemma physicalProbability_phase_space_unit_one
    (T : Temperature) (h : 𝓒.phaseSpaceunit = 1) (i : ι) :
    𝓒.physicalProbability T i = 𝓒.probability T i := by
  simp [physicalProbability, h]

lemma physicalProbability_congr (e : ι1 ≃ᵐ ι) (T : Temperature) (i : ι1) :
    (𝓒.congr e).physicalProbability T i
      = 𝓒.physicalProbability T (e i) := by
  simp [physicalProbability, probability]

lemma physicalProbability_add
    {ι1} [MeasurableSpace ι1]
    (𝓒1 : CanonicalEnsemble ι1) (T : Temperature) (i : ι × ι1)
    (h : 𝓒.phaseSpaceunit = 𝓒1.phaseSpaceunit) :
    (𝓒 + 𝓒1).physicalProbability T i
      = 𝓒.physicalProbability T i.1 * 𝓒1.physicalProbability T i.2 := by
  simp [physicalProbability, probability_add, phase_space_unit_add, dof_add, h, pow_add]
  ring

/-- The absolute thermodynamic entropy, defined from its statistical mechanical foundation as
the Gibbs-Shannon entropy of the dimensionless physical probability distribution.
This corresponds to Landau & Lifshitz, Statistical Physics, §7, Eq. 7.12. -/
noncomputable def thermodynamicEntropy (T : Temperature) : ℝ :=
  -kB * ∫ i, Real.log (𝓒.physicalProbability T i) ∂(𝓒.μProd T)

@[simp]
lemma thermodynamicEntropy_def (T : Temperature) :
    𝓒.thermodynamicEntropy T = -kB * ∫ i, Real.log (𝓒.physicalProbability T i) ∂ 𝓒.μProd T := rfl

end CanonicalEnsemble<|MERGE_RESOLUTION|>--- conflicted
+++ resolved
@@ -434,21 +434,11 @@
   rw [integral_map_equiv]
   simp
 
-<<<<<<< HEAD
 /-- The `mathematicalPartitionFunction_nsmul` function of `n` copies of a canonical ensemble. -/
 lemma mathematicalPartitionFunction_nsmul (n : ℕ) (T : Temperature) :
     (nsmul n 𝓒).mathematicalPartitionFunction T = (𝓒.mathematicalPartitionFunction T) ^ n := by
   simp_rw [mathematicalPartitionFunction, μBolt_nsmul, measureReal_def, Measure.pi_univ]
   simp [ENNReal.toReal_prod]
-=======
-/-- The partition function of `n` copies of a canonical ensemble. -/
-lemma partitionFunction_nsmul (n : ℕ) (T : Temperature) :
-    (nsmul n 𝓒).partitionFunction T = (𝓒.partitionFunction T) ^ n := by
-  simp only [partitionFunction, μBolt_nsmul]
-  rw [measureReal_def, Measure.pi_univ]
-  simp only [Finset.prod_const, Finset.card_univ, Fintype.card_fin, ENNReal.toReal_pow]
-  rfl
->>>>>>> 8790ba7e
 
 lemma mathematicalPartitionFunction_nonneg (T : Temperature) :
     0 ≤ 𝓒.mathematicalPartitionFunction T := by
@@ -714,13 +704,8 @@
 lemma probability_pos
     (T : Temperature) [IsFiniteMeasure (𝓒.μBolt T)] [NeZero 𝓒.μ] (i : ι) :
     0 < 𝓒.probability T i := by
-<<<<<<< HEAD
   have hZpos := mathematicalPartitionFunction_pos (𝓒:=𝓒) (T:=T)
   simp [probability, div_pos, Real.exp_pos, hZpos]
-=======
-  have hZpos := partitionFunction_pos (𝓒:=𝓒) (T:=T)
-  simp [probability, Real.exp_pos, hZpos]
->>>>>>> 8790ba7e
 
 /-- General entropy non-negativity under a pointwise upper bound `probability ≤ 1`.
 This assumption holds automatically in the finite/counting case (since sums bound each term),
