--- conflicted
+++ resolved
@@ -42,11 +42,6 @@
 namespace FTheory
 
 namespace SU5U1
-<<<<<<< HEAD
-namespace MatterContent
-variable {I : CodimensionOneConfig} (𝓜 : MatterContent I)
-
-=======
 
 variable {I : CodimensionOneConfig}
 
@@ -192,7 +187,6 @@
   𝓜.qHd).sort LE.le}
 "
 
->>>>>>> bd44f9c7
 /-- A proposition which is true when the `μ`-term (`5Hu 5̄Hd`) does not obey the additional
   `U(1)` symmetry in the model, and is therefore constrained. -/
 def MuTermU1Constrained : Prop := - 𝓜.qHu.1 + 𝓜.qHd.1 ≠ 0
@@ -220,17 +214,10 @@
   ∧ (∀ ti ∈ 𝓜.quantaTen, ∀ tj ∈ 𝓜.quantaTen, ∀ tk ∈ 𝓜.quantaTen,
     ti.q.1 + tj.q.1 + tk.q.1 + 𝓜.qHd.1 ≠ 0)
   -- `W⁴ᵢ 5̄Mⁱ 5̄Hd 5Hu 5Hu`
-<<<<<<< HEAD
-  ∧ (∀ fi ∈ 𝓜.quantaBarFiveMatter, fi.q.1 + 𝓜.qHd.1 + (- 𝓜.qHu.1) + (- 𝓜.qHu.1) ≠ 0)
-  -- `K¹ᵢⱼₖ  10ⁱ 10ʲ 5Mᵏ`
-  ∧ (∀ ti ∈ 𝓜.quantaTen, ∀ tj ∈ 𝓜.quantaTen, ∀ fk ∈ 𝓜.quantaBarFiveMatter,
-    ti.q.1 + tj.q.1 + (- fk.q.1) ≠ 0)
-=======
   ∧ 0 ∉ chargeW4Term (𝓜.quantaBarFiveMatter.map QuantaBarFive.q) 𝓜.qHd 𝓜.qHu
   -- `K¹ᵢⱼₖ 10ⁱ 10ʲ 5Mᵏ`
   ∧ 0 ∉ chargeK1Term (𝓜.quantaBarFiveMatter.map QuantaBarFive.q)
     (𝓜.quantaTen.map QuantaTen.q)
->>>>>>> bd44f9c7
   -- `K²ᵢ 5̄Hu 5̄Hd 10ⁱ`
   ∧ (∀ ti ∈ 𝓜.quantaTen, 𝓜.qHu.1 + 𝓜.qHd.1 + ti.q.1 ≠ 0)
 
@@ -253,40 +240,22 @@
   ∧ (∀ fi ∈ 𝓜.quantaBarFiveMatter, ∀ fj ∈ 𝓜.quantaBarFiveMatter, ∀ tk ∈ 𝓜.quantaTen,
     fi.q.1 + fj.q.1 + tk.q.1 ≠ 0)
   -- `W²ᵢⱼₖ 10ⁱ 10ʲ 10ᵏ 5̄Hd`
-<<<<<<< HEAD
-  ∧ (∀ ti ∈ 𝓜.quantaTen, ∀ tj ∈ 𝓜.quantaTen, ∀ tk ∈ 𝓜.quantaTen,
-    ti.q.1 + tj.q.1 + tk.q.1 + 𝓜.qHd.1 ≠ 0)
-  -- `K¹ᵢⱼₖ  10ⁱ 10ʲ 5Mᵏ`
-  ∧ (∀ ti ∈ 𝓜.quantaTen, ∀ tj ∈ 𝓜.quantaTen, ∀ fk ∈ 𝓜.quantaBarFiveMatter,
-    ti.q.1 + tj.q.1 + (- fk.q.1) ≠ 0)
-=======
   ∧ 0 ∉ chargeW2Term (𝓜.quantaTen.map QuantaTen.q) 𝓜.qHd
   -- `K¹ᵢⱼₖ 10ⁱ 10ʲ 5Mᵏ`
   ∧ 0 ∉ chargeK1Term (𝓜.quantaBarFiveMatter.map QuantaBarFive.q)
     (𝓜.quantaTen.map QuantaTen.q)
->>>>>>> bd44f9c7
 
 instance : Decidable 𝓜.ProtonDecayU1Constrained := instDecidableAnd
 
 /-- The condition on the matter content for there to exist at least one copy of the coupling
 - `λᵗᵢⱼ 10ⁱ 10ʲ 5Hu`
 -/
-<<<<<<< HEAD
-def HasATopYukawa  (𝓜 : MatterContent I) : Prop := ∃ ti ∈ 𝓜.quantaTen,  ∃ tj ∈ 𝓜.quantaTen,
-  ti.q.1 + tj.q.1 + (- 𝓜.qHu.1)  = 0
-
-instance : Decidable 𝓜.HasATopYukawa :=
-  haveI : DecidablePred fun (ti : QuantaTen I) =>
-      ∃ tj ∈ 𝓜.quantaTen, ti.q.1 + ↑tj.q + -↑𝓜.qHu = 0 := fun _ =>
-        Multiset.decidableExistsMultiset
-  Multiset.decidableExistsMultiset
-=======
+
 def HasATopYukawa (𝓜 : MatterContent I) : Prop :=
   0 ∈ chargeYukawaTop (𝓜.quantaTen.map QuantaTen.q) 𝓜.qHu
 
 instance : Decidable 𝓜.HasATopYukawa :=
   Multiset.decidableMem 0 (chargeYukawaTop (Multiset.map QuantaTen.q 𝓜.quantaTen) 𝓜.qHu)
->>>>>>> bd44f9c7
 
 /-- The condition on the matter content for there to exist at least one copy of the coupling
 - `λᵇᵢⱼ 10ⁱ 5̄Mʲ 5̄Hd`
