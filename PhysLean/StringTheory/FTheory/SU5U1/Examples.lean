--- conflicted
+++ resolved
@@ -53,16 +53,11 @@
     (hq5₂ : q5₂ ∈ I.allowedBarFiveCharges:= by decide)
     (h5 : ∀ a ∈ ({(M, N, ⟨q5₁, hq5₁⟩), (3 - M, - N, ⟨q5₂, hq5₂⟩)} :
       Multiset (QuantaBarFive I)), a.M = 0 → a.N ≠ 0 := by decide)
-<<<<<<< HEAD
-    (h10 :  ∀ a ∈ ({(3, 0, ⟨q10, hq10⟩)} :
-      Multiset (QuantaTen I)), a.M = 0 → a.N ≠ 0 := by decide) :
-=======
     (h10 : ∀ a ∈ ({(3, 0, ⟨q10, hq10⟩)} :
       Multiset (QuantaTen I)), a.M = 0 → a.N ≠ 0 := by decide)
     (hd5 : DistinctChargedBarFive (I := I) {(M, N, ⟨q5₁, hq5₁⟩), (3 - M, - N, ⟨q5₂, hq5₂⟩)}
       ⟨-qHu, hqHu⟩ ⟨qHd, hqHd⟩ := by decide)
     (hd10 : DistinctChargedTen (I := I) {(3, 0, ⟨q10, hq10⟩)} := by decide) :
->>>>>>> bd44f9c7
     MatterContent I where
   quantaTen := {(3, 0, ⟨q10, hq10⟩)}
   qHu := ⟨- qHu, hqHu⟩
