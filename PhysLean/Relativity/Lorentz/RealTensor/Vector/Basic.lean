--- conflicted
+++ resolved
@@ -34,11 +34,6 @@
 open Tensor
 
 set_option quotPrecheck false in
-<<<<<<< HEAD
-=======
-/-- The action of the Lorentz group on a Lorentz vector. -/
-scoped infixl:60 "•" => ((realLorentzTensor _).F.obj (OverColor.mk ![Color.up])).ρ
->>>>>>> 744289be
 
 /-- The equivalence between the type of indices of a Lorentz vector and
   `Fin 1 ⊕ Fin d`. -/
