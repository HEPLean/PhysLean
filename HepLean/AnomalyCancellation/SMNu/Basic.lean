--- conflicted
+++ resolved
@@ -40,13 +40,8 @@
 @[simps!]
 def toSpecies (i : Fin 6) : (SMνCharges n).Charges →ₗ[ℚ] (SMνSpecies n).Charges where
   toFun S := toSpeciesEquiv S i
-<<<<<<< HEAD
-  map_add' _ _ := by rfl
-  map_smul' _ _ := by rfl
-=======
   map_add' _ _ := rfl
   map_smul' _ _ := rfl
->>>>>>> cb661e16
 
 lemma charges_eq_toSpecies_eq (S T : (SMνCharges n).Charges) :
     S = T ↔ ∀ i, toSpecies i S = toSpecies i T := by
