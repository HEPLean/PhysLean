--- conflicted
+++ resolved
@@ -67,21 +67,7 @@
 
 ## Colors
 
-<<<<<<< HEAD
-lemma ext {T₁ T₂ : RealLorentzTensor d X} (h : T₁.color = T₂.color)
-    (h' : T₁.coord = T₂.coord ∘ Equiv.cast (indexType_eq h)) : T₁ = T₂ := by
-  cases T₁
-  cases T₂
-  simp_all only [IndexType, mk.injEq]
-  apply And.intro h
-  simp only at h
-  subst h
-  simp only [Equiv.cast_refl, Equiv.coe_refl, CompTriple.comp_eq] at h'
-  subst h'
-  rfl
-=======
--/
->>>>>>> 4a3f155b
+-/
 
 /-- The involution acting on colors. -/
 def τ : Colors → Colors
@@ -189,15 +175,9 @@
 
 /-- An equivalence between `X → Fin 1 ⊕ Fin d` and `Y → Fin 1 ⊕ Fin d` given an isomorphism
   between `X` and `Y`. -/
-<<<<<<< HEAD
-def congrSetIndexType (d : ℕ) (f : X ≃ Y) (i : X → Colors) :
-    ((x : X) → ColorsIndex d (i x)) ≃ ((y : Y) → ColorsIndex d ((Equiv.piCongrLeft' _ f) i y)) :=
-  Equiv.piCongrLeft' _ (f)
-=======
 def congrSetIndexValue (d : ℕ) (f : X ≃ Y) (i : X → Colors) :
     IndexValue d i ≃ IndexValue d (i ∘ f.symm)  :=
   Equiv.piCongrLeft' _ f
->>>>>>> 4a3f155b
 
 /-- Given an equivalence of indexing sets, a map on Lorentz tensors. -/
 @[simps!]
